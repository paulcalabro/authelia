{
  "name": "authelia",
  "version": "4.37.5",
  "private": true,
  "engines": {
    "node": ">=18.4.0",
    "pnpm": "8"
  },
  "pnpm": {
    "peerDependencyRules": {
      "allowedVersions": {
        "@types/react": "18",
        "react": "18"
      }
    }
  },
  "dependencies": {
    "@emotion/cache": "11.11.0",
    "@emotion/react": "11.11.1",
    "@emotion/styled": "11.11.0",
    "@fortawesome/fontawesome-svg-core": "6.4.0",
    "@fortawesome/free-regular-svg-icons": "6.4.0",
    "@fortawesome/free-solid-svg-icons": "6.4.0",
    "@fortawesome/react-fontawesome": "0.2.0",
<<<<<<< HEAD
    "@mui/icons-material": "5.11.16",
    "@mui/material": "5.13.2",
    "@mui/styles": "5.13.2",
    "@simplewebauthn/browser": "7.2.0",
    "@simplewebauthn/typescript-types": "7.0.0",
=======
    "@mui/icons-material": "5.13.7",
    "@mui/material": "5.13.7",
    "@mui/styles": "5.13.7",
>>>>>>> e8f9d99a
    "axios": "1.4.0",
    "broadcast-channel": "5.1.0",
    "classnames": "2.3.2",
    "i18next": "23.2.7",
    "i18next-browser-languagedetector": "7.1.0",
    "i18next-http-backend": "2.2.1",
    "qrcode.react": "3.1.0",
    "react": "18.2.0",
    "react-dom": "18.2.0",
    "react-i18next": "13.0.1",
    "react-loading": "2.0.3",
    "react-router-dom": "6.14.1",
    "react18-input-otp": "1.1.3",
    "zxcvbn": "4.4.2"
  },
  "scripts": {
    "prepare": "cd .. && husky install .github",
    "start": "vite --host",
    "build": "vite build",
    "coverage": "VITE_COVERAGE=true vite build",
    "lint": "eslint . --ext .js,.jsx,.ts,.tsx --fix",
    "test": "vitest run --coverage",
    "test:watch": "vitest --coverage",
    "test:preview": "vitest-preview",
    "report": "nyc report -r clover -r json -r lcov -r text"
  },
  "eslintConfig": {
    "extends": "react-app"
  },
  "browserslist": {
    "production": [
      ">0.2%",
      "not dead",
      "not op_mini all"
    ],
    "development": [
      ">0.2%",
      "not dead",
      "not op_mini all",
      "last 1 chrome version",
      "last 1 firefox version",
      "last 1 safari version"
    ]
  },
  "devDependencies": {
    "@commitlint/cli": "17.6.6",
    "@commitlint/config-conventional": "17.6.6",
    "@limegrass/eslint-plugin-import-alias": "1.0.6",
    "@testing-library/jest-dom": "5.16.5",
    "@testing-library/react": "14.0.0",
    "@types/node": "20.3.3",
    "@types/react": "18.2.14",
    "@types/react-dom": "18.2.6",
    "@types/testing-library__jest-dom": "5.14.6",
    "@types/zxcvbn": "4.4.1",
    "@typescript-eslint/eslint-plugin": "5.61.0",
    "@typescript-eslint/parser": "5.61.0",
    "@vitejs/plugin-react": "4.0.1",
    "@vitest/coverage-istanbul": "0.32.4",
    "esbuild": "0.18.11",
    "eslint": "8.44.0",
    "eslint-config-prettier": "8.8.0",
    "eslint-config-react-app": "7.0.1",
    "eslint-formatter-rdjson": "1.0.5",
    "eslint-import-resolver-typescript": "3.5.5",
    "eslint-plugin-import": "2.27.5",
    "eslint-plugin-jsx-a11y": "6.7.1",
    "eslint-plugin-prettier": "4.2.1",
    "eslint-plugin-react": "7.32.2",
    "eslint-plugin-react-hooks": "4.6.0",
    "happy-dom": "9.20.3",
    "husky": "8.0.3",
    "prettier": "2.8.8",
    "react-test-renderer": "18.2.0",
    "typescript": "5.1.6",
    "vite": "4.3.9",
    "vite-plugin-eslint": "1.8.1",
    "vite-plugin-istanbul": "4.1.0",
    "vite-plugin-svgr": "3.2.0",
    "vite-tsconfig-paths": "4.2.0",
    "vitest": "0.32.4",
    "vitest-preview": "0.0.1"
  }
}<|MERGE_RESOLUTION|>--- conflicted
+++ resolved
@@ -22,17 +22,11 @@
     "@fortawesome/free-regular-svg-icons": "6.4.0",
     "@fortawesome/free-solid-svg-icons": "6.4.0",
     "@fortawesome/react-fontawesome": "0.2.0",
-<<<<<<< HEAD
-    "@mui/icons-material": "5.11.16",
-    "@mui/material": "5.13.2",
-    "@mui/styles": "5.13.2",
-    "@simplewebauthn/browser": "7.2.0",
-    "@simplewebauthn/typescript-types": "7.0.0",
-=======
     "@mui/icons-material": "5.13.7",
     "@mui/material": "5.13.7",
     "@mui/styles": "5.13.7",
->>>>>>> e8f9d99a
+    "@simplewebauthn/browser": "7.2.0",
+    "@simplewebauthn/typescript-types": "7.0.0",
     "axios": "1.4.0",
     "broadcast-channel": "5.1.0",
     "classnames": "2.3.2",
