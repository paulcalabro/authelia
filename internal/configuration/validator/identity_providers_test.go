package validator

import (
	"crypto/ecdsa"
	"crypto/ed25519"
	"crypto/rsa"
	"crypto/x509"
	"errors"
	"fmt"
	"net/url"
	"os"
	"strings"
	"testing"
	"time"

	"github.com/stretchr/testify/assert"
	"github.com/stretchr/testify/require"

	"github.com/authelia/authelia/v4/internal/configuration/schema"
	"github.com/authelia/authelia/v4/internal/oidc"
	"github.com/authelia/authelia/v4/internal/utils"
)

func TestShouldRaiseErrorWhenInvalidOIDCServerConfiguration(t *testing.T) {
	validator := schema.NewStructValidator()
	config := &schema.IdentityProviders{
		OIDC: &schema.IdentityProvidersOpenIDConnect{
			HMACSecret: "abc",
		},
	}

	ValidateIdentityProviders(config, validator)

	require.Len(t, validator.Errors(), 2)

	assert.EqualError(t, validator.Errors()[0], "identity_providers: oidc: option `issuer_private_keys` or 'issuer_private_key' is required")
	assert.EqualError(t, validator.Errors()[1], "identity_providers: oidc: option 'clients' must have one or more clients configured")
}

func TestShouldNotRaiseErrorWhenCORSEndpointsValid(t *testing.T) {
	validator := schema.NewStructValidator()
	config := &schema.IdentityProviders{
		OIDC: &schema.IdentityProvidersOpenIDConnect{
			HMACSecret:       "rLABDrx87et5KvRHVUgTm3pezWWd8LMN",
			IssuerPrivateKey: keyRSA2048,
			CORS: schema.IdentityProvidersOpenIDConnectCORS{
				Endpoints: []string{oidc.EndpointAuthorization, oidc.EndpointToken, oidc.EndpointIntrospection, oidc.EndpointRevocation, oidc.EndpointUserinfo},
			},
			Clients: []schema.IdentityProvidersOpenIDConnectClient{
				{
					ID:     "example",
					Secret: tOpenIDConnectPlainTextClientSecret,
				},
			},
		},
	}

	ValidateIdentityProviders(config, validator)

	assert.Len(t, validator.Errors(), 0)
}

func TestShouldRaiseErrorWhenCORSEndpointsNotValid(t *testing.T) {
	validator := schema.NewStructValidator()
	config := &schema.IdentityProviders{
		OIDC: &schema.IdentityProvidersOpenIDConnect{
			HMACSecret:       "rLABDrx87et5KvRHVUgTm3pezWWd8LMN",
			IssuerPrivateKey: keyRSA2048,
			CORS: schema.IdentityProvidersOpenIDConnectCORS{
				Endpoints: []string{oidc.EndpointAuthorization, oidc.EndpointToken, oidc.EndpointIntrospection, oidc.EndpointRevocation, oidc.EndpointUserinfo, "invalid_endpoint"},
			},
			Clients: []schema.IdentityProvidersOpenIDConnectClient{
				{
					ID:     "example",
					Secret: tOpenIDConnectPlainTextClientSecret,
				},
			},
		},
	}

	ValidateIdentityProviders(config, validator)

	require.Len(t, validator.Errors(), 1)

	assert.EqualError(t, validator.Errors()[0], "identity_providers: oidc: cors: option 'endpoints' contains an invalid value 'invalid_endpoint': must be one of 'authorization', 'pushed-authorization-request', 'token', 'introspection', 'revocation', or 'userinfo'")
}

func TestShouldRaiseErrorWhenOIDCPKCEEnforceValueInvalid(t *testing.T) {
	validator := schema.NewStructValidator()
	config := &schema.IdentityProviders{
		OIDC: &schema.IdentityProvidersOpenIDConnect{
			HMACSecret:       "rLABDrx87et5KvRHVUgTm3pezWWd8LMN",
			IssuerPrivateKey: keyRSA2048,
			EnforcePKCE:      testInvalid,
		},
	}

	ValidateIdentityProviders(config, validator)

	require.Len(t, validator.Errors(), 2)

	assert.EqualError(t, validator.Errors()[0], "identity_providers: oidc: option 'enforce_pkce' must be 'never', 'public_clients_only' or 'always', but it's configured as 'invalid'")
	assert.EqualError(t, validator.Errors()[1], "identity_providers: oidc: option 'clients' must have one or more clients configured")
}

func TestShouldRaiseErrorWhenOIDCCORSOriginsHasInvalidValues(t *testing.T) {
	validator := schema.NewStructValidator()

	config := &schema.IdentityProviders{
		OIDC: &schema.IdentityProvidersOpenIDConnect{
			HMACSecret:       "rLABDrx87et5KvRHVUgTm3pezWWd8LMN",
			IssuerPrivateKey: keyRSA2048,
			CORS: schema.IdentityProvidersOpenIDConnectCORS{
				AllowedOrigins:                       utils.URLsFromStringSlice([]string{"https://example.com/", "https://site.example.com/subpath", "https://site.example.com?example=true", "*"}),
				AllowedOriginsFromClientRedirectURIs: true,
			},
			Clients: []schema.IdentityProvidersOpenIDConnectClient{
				{
					ID:                  "myclient",
					Secret:              tOpenIDConnectPlainTextClientSecret,
					AuthorizationPolicy: "two_factor",
					RedirectURIs:        []string{"https://example.com/oauth2_callback", "https://localhost:566/callback", "http://an.example.com/callback", "file://a/file"},
				},
			},
		},
	}

	ValidateIdentityProviders(config, validator)

	require.Len(t, validator.Errors(), 5)
	assert.EqualError(t, validator.Errors()[0], "identity_providers: oidc: cors: option 'allowed_origins' contains an invalid value 'https://example.com/' as it has a path: origins must only be scheme, hostname, and an optional port")
	assert.EqualError(t, validator.Errors()[1], "identity_providers: oidc: cors: option 'allowed_origins' contains an invalid value 'https://site.example.com/subpath' as it has a path: origins must only be scheme, hostname, and an optional port")
	assert.EqualError(t, validator.Errors()[2], "identity_providers: oidc: cors: option 'allowed_origins' contains an invalid value 'https://site.example.com?example=true' as it has a query string: origins must only be scheme, hostname, and an optional port")
	assert.EqualError(t, validator.Errors()[3], "identity_providers: oidc: cors: option 'allowed_origins' contains the wildcard origin '*' with more than one origin but the wildcard origin must be defined by itself")
	assert.EqualError(t, validator.Errors()[4], "identity_providers: oidc: cors: option 'allowed_origins' contains the wildcard origin '*' cannot be specified with option 'allowed_origins_from_client_redirect_uris' enabled")

	require.Len(t, config.OIDC.CORS.AllowedOrigins, 6)
	assert.Equal(t, "*", config.OIDC.CORS.AllowedOrigins[3].String())
	assert.Equal(t, "https://example.com", config.OIDC.CORS.AllowedOrigins[4].String())
}

func TestShouldRaiseErrorWhenOIDCServerNoClients(t *testing.T) {
	validator := schema.NewStructValidator()
	config := &schema.IdentityProviders{
		OIDC: &schema.IdentityProvidersOpenIDConnect{
			HMACSecret:       "rLABDrx87et5KvRHVUgTm3pezWWd8LMN",
			IssuerPrivateKey: keyRSA2048,
		},
	}

	ValidateIdentityProviders(config, validator)

	require.Len(t, validator.Errors(), 1)

	assert.EqualError(t, validator.Errors()[0], "identity_providers: oidc: option 'clients' must have one or more clients configured")
}

func TestShouldRaiseErrorWhenOIDCServerClientBadValues(t *testing.T) {
	mustParseURL := func(u string) url.URL {
		out, err := url.Parse(u)
		if err != nil {
			panic(err)
		}

		return *out
	}

	testCases := []struct {
		Name    string
		Clients []schema.IdentityProvidersOpenIDConnectClient
		Errors  []string
	}{
		{
			Name: "EmptyIDAndSecret",
			Clients: []schema.IdentityProvidersOpenIDConnectClient{
				{
					ID:                  "",
					Secret:              nil,
					AuthorizationPolicy: "",
					RedirectURIs:        []string{},
				},
			},
			Errors: []string{
				"identity_providers: oidc: clients: client '': option 'secret' is required",
				"identity_providers: oidc: clients: option 'id' is required but was absent on the clients in positions #1",
			},
		},
		{
			Name: "InvalidPolicy",
			Clients: []schema.IdentityProvidersOpenIDConnectClient{
				{
					ID:                  "client-1",
					Secret:              tOpenIDConnectPlainTextClientSecret,
					AuthorizationPolicy: "a-policy",
					RedirectURIs: []string{
						"https://google.com",
					},
				},
			},
			Errors: []string{
				"identity_providers: oidc: clients: client 'client-1': option 'authorization_policy' must be one of 'one_factor' or 'two_factor' but it's configured as 'a-policy'",
			},
		},
		{
			Name: "ClientIDDuplicated",
			Clients: []schema.IdentityProvidersOpenIDConnectClient{
				{
					ID:                  "client-x",
					Secret:              tOpenIDConnectPlainTextClientSecret,
					AuthorizationPolicy: policyTwoFactor,
					RedirectURIs:        []string{},
				},
				{
					ID:                  "client-x",
					Secret:              tOpenIDConnectPlainTextClientSecret,
					AuthorizationPolicy: policyTwoFactor,
					RedirectURIs:        []string{},
				},
			},
			Errors: []string{
				"identity_providers: oidc: clients: option 'id' must be unique for every client but one or more clients share the following 'id' values 'client-x'",
			},
		},
		{
			Name: "RedirectURIInvalid",
			Clients: []schema.IdentityProvidersOpenIDConnectClient{
				{
					ID:                  "client-check-uri-parse",
					Secret:              tOpenIDConnectPlainTextClientSecret,
					AuthorizationPolicy: policyTwoFactor,
					RedirectURIs: []string{
						"http://abc@%two",
					},
				},
			},
			Errors: []string{
				"identity_providers: oidc: clients: client 'client-check-uri-parse': option 'redirect_uris' has an invalid value: redirect uri 'http://abc@%two' could not be parsed: parse \"http://abc@%two\": invalid URL escape \"%tw\"",
			},
		},
		{
			Name: "RedirectURINotAbsolute",
			Clients: []schema.IdentityProvidersOpenIDConnectClient{
				{
					ID:                  "client-check-uri-abs",
					Secret:              tOpenIDConnectPlainTextClientSecret,
					AuthorizationPolicy: policyTwoFactor,
					RedirectURIs: []string{
						"google.com",
					},
				},
			},
			Errors: []string{
				"identity_providers: oidc: clients: client 'client-check-uri-abs': option 'redirect_uris' has an invalid value: redirect uri 'google.com' must have a scheme but it's absent",
			},
		},
		{
			Name: "ValidSectorIdentifier",
			Clients: []schema.IdentityProvidersOpenIDConnectClient{
				{
					ID:                  "client-valid-sector",
					Secret:              tOpenIDConnectPlainTextClientSecret,
					AuthorizationPolicy: policyTwoFactor,
					RedirectURIs: []string{
						"https://google.com",
					},
					SectorIdentifier: mustParseURL(exampleDotCom),
				},
			},
		},
		{
			Name: "ValidSectorIdentifierWithPort",
			Clients: []schema.IdentityProvidersOpenIDConnectClient{
				{
					ID:                  "client-valid-sector",
					Secret:              tOpenIDConnectPlainTextClientSecret,
					AuthorizationPolicy: policyTwoFactor,
					RedirectURIs: []string{
						"https://google.com",
					},
					SectorIdentifier: mustParseURL("example.com:2000"),
				},
			},
		},
		{
			Name: "InvalidSectorIdentifierInvalidURL",
			Clients: []schema.IdentityProvidersOpenIDConnectClient{
				{
					ID:                  "client-invalid-sector",
					Secret:              tOpenIDConnectPlainTextClientSecret,
					AuthorizationPolicy: policyTwoFactor,
					RedirectURIs: []string{
						"https://google.com",
					},
					SectorIdentifier: mustParseURL("https://user:pass@example.com/path?query=abc#fragment"),
				},
			},
			Errors: []string{
				"identity_providers: oidc: clients: client 'client-invalid-sector': option 'sector_identifier' with value 'https://user:pass@example.com/path?query=abc#fragment': must be a URL with only the host component for example 'example.com' but it has a scheme with the value 'https'",
				"identity_providers: oidc: clients: client 'client-invalid-sector': option 'sector_identifier' with value 'https://user:pass@example.com/path?query=abc#fragment': must be a URL with only the host component for example 'example.com' but it has a path with the value '/path'",
				"identity_providers: oidc: clients: client 'client-invalid-sector': option 'sector_identifier' with value 'https://user:pass@example.com/path?query=abc#fragment': must be a URL with only the host component for example 'example.com' but it has a query with the value 'query=abc'",
				"identity_providers: oidc: clients: client 'client-invalid-sector': option 'sector_identifier' with value 'https://user:pass@example.com/path?query=abc#fragment': must be a URL with only the host component for example 'example.com' but it has a fragment with the value 'fragment'",
				"identity_providers: oidc: clients: client 'client-invalid-sector': option 'sector_identifier' with value 'https://user:pass@example.com/path?query=abc#fragment': must be a URL with only the host component for example 'example.com' but it has a username with the value 'user'",
				"identity_providers: oidc: clients: client 'client-invalid-sector': option 'sector_identifier' with value 'https://user:pass@example.com/path?query=abc#fragment': must be a URL with only the host component for example 'example.com' but it has a password",
			},
		},
		{
			Name: "InvalidSectorIdentifierInvalidHost",
			Clients: []schema.IdentityProvidersOpenIDConnectClient{
				{
					ID:                  "client-invalid-sector",
					Secret:              tOpenIDConnectPlainTextClientSecret,
					AuthorizationPolicy: policyTwoFactor,
					RedirectURIs: []string{
						"https://google.com",
					},
					SectorIdentifier: mustParseURL("example.com/path?query=abc#fragment"),
				},
			},
			Errors: []string{
				"identity_providers: oidc: clients: client 'client-invalid-sector': option 'sector_identifier' with value 'example.com/path?query=abc#fragment': must be a URL with only the host component but appears to be invalid",
			},
		},
		{
			Name: "InvalidConsentMode",
			Clients: []schema.IdentityProvidersOpenIDConnectClient{
				{
					ID:                  "client-bad-consent-mode",
					Secret:              tOpenIDConnectPlainTextClientSecret,
					AuthorizationPolicy: policyTwoFactor,
					RedirectURIs: []string{
						"https://google.com",
					},
					ConsentMode: "cap",
				},
			},
			Errors: []string{
				"identity_providers: oidc: clients: client 'client-bad-consent-mode': consent: option 'mode' must be one of 'auto', 'implicit', 'explicit', 'pre-configured', or 'auto' but it's configured as 'cap'",
			},
		},
		{
			Name: "InvalidPKCEChallengeMethod",
			Clients: []schema.IdentityProvidersOpenIDConnectClient{
				{
					ID:                  "client-bad-pkce-mode",
					Secret:              tOpenIDConnectPlainTextClientSecret,
					AuthorizationPolicy: policyTwoFactor,
					RedirectURIs: []string{
						"https://google.com",
					},
					PKCEChallengeMethod: "abc",
				},
			},
			Errors: []string{
				"identity_providers: oidc: clients: client 'client-bad-pkce-mode': option 'pkce_challenge_method' must be one of 'plain' or 'S256' but it's configured as 'abc'",
			},
		},
		{
			Name: "InvalidPKCEChallengeMethodLowerCaseS256",
			Clients: []schema.IdentityProvidersOpenIDConnectClient{
				{
					ID:                  "client-bad-pkce-mode-s256",
					Secret:              tOpenIDConnectPlainTextClientSecret,
					AuthorizationPolicy: policyTwoFactor,
					RedirectURIs: []string{
						"https://google.com",
					},
					PKCEChallengeMethod: "s256",
				},
			},
			Errors: []string{
				"identity_providers: oidc: clients: client 'client-bad-pkce-mode-s256': option 'pkce_challenge_method' must be one of 'plain' or 'S256' but it's configured as 's256'",
			},
		},
	}

	for _, tc := range testCases {
		t.Run(tc.Name, func(t *testing.T) {
			validator := schema.NewStructValidator()
			config := &schema.IdentityProviders{
				OIDC: &schema.IdentityProvidersOpenIDConnect{
					HMACSecret:       "rLABDrx87et5KvRHVUgTm3pezWWd8LMN",
					IssuerPrivateKey: keyRSA2048,
					Clients:          tc.Clients,
				},
			}

			ValidateIdentityProviders(config, validator)

			errs := validator.Errors()

			require.Len(t, errs, len(tc.Errors))
			for i, errStr := range tc.Errors {
				t.Run(fmt.Sprintf("Error%d", i+1), func(t *testing.T) {
					assert.EqualError(t, errs[i], errStr)
				})
			}
		})
	}
}

func TestShouldRaiseErrorWhenOIDCClientConfiguredWithBadScopes(t *testing.T) {
	validator := schema.NewStructValidator()
	config := &schema.IdentityProviders{
		OIDC: &schema.IdentityProvidersOpenIDConnect{
			HMACSecret:       "rLABDrx87et5KvRHVUgTm3pezWWd8LMN",
			IssuerPrivateKey: keyRSA2048,
			Clients: []schema.IdentityProvidersOpenIDConnectClient{
				{
					ID:                  "good_id",
					Secret:              tOpenIDConnectPlainTextClientSecret,
					AuthorizationPolicy: "two_factor",
					Scopes:              []string{"openid", "bad_scope"},
					RedirectURIs: []string{
						"https://google.com/callback",
					},
				},
			},
		},
	}

	ValidateIdentityProviders(config, validator)

	require.Len(t, validator.Errors(), 1)
	assert.EqualError(t, validator.Errors()[0], "identity_providers: oidc: clients: client 'good_id': option 'scopes' must only have the values 'openid', 'email', 'profile', 'groups', or 'offline_access' but the values 'bad_scope' are present")
}

func TestShouldRaiseErrorWhenOIDCClientConfiguredWithBadGrantTypes(t *testing.T) {
	validator := schema.NewStructValidator()
	config := &schema.IdentityProviders{
		OIDC: &schema.IdentityProvidersOpenIDConnect{
			HMACSecret:       "rLABDrx87et5KvRHVUgTm3pezWWd8LMN",
			IssuerPrivateKey: keyRSA2048,
			Clients: []schema.IdentityProvidersOpenIDConnectClient{
				{
					ID:                  "good_id",
					Secret:              tOpenIDConnectPBKDF2ClientSecret,
					AuthorizationPolicy: "two_factor",
					GrantTypes:          []string{"bad_grant_type"},
					RedirectURIs: []string{
						"https://google.com/callback",
					},
				},
			},
		},
	}

	ValidateIdentityProviders(config, validator)

	require.Len(t, validator.Errors(), 1)
	assert.EqualError(t, validator.Errors()[0], "identity_providers: oidc: clients: client 'good_id': option 'grant_types' must only have the values 'authorization_code', 'implicit', 'client_credentials', or 'refresh_token' but the values 'bad_grant_type' are present")
}

func TestShouldNotErrorOnCertificateValid(t *testing.T) {
	validator := schema.NewStructValidator()
	config := &schema.IdentityProviders{
		OIDC: &schema.IdentityProvidersOpenIDConnect{
			HMACSecret:             "rLABDrx87et5KvRHVUgTm3pezWWd8LMN",
			IssuerCertificateChain: certRSA2048,
			IssuerPrivateKey:       keyRSA2048,
			Clients: []schema.IdentityProvidersOpenIDConnectClient{
				{
					ID:                  "good_id",
					Secret:              tOpenIDConnectPBKDF2ClientSecret,
					AuthorizationPolicy: "two_factor",
					RedirectURIs: []string{
						"https://google.com/callback",
					},
				},
			},
		},
	}

	ValidateIdentityProviders(config, validator)

	assert.Len(t, validator.Warnings(), 0)
	assert.Len(t, validator.Errors(), 0)
}

func TestShouldRaiseErrorOnCertificateNotValid(t *testing.T) {
	validator := schema.NewStructValidator()
	config := &schema.IdentityProviders{
		OIDC: &schema.IdentityProvidersOpenIDConnect{
			HMACSecret:             "rLABDrx87et5KvRHVUgTm3pezWWd8LMN",
			IssuerCertificateChain: certRSA2048,
			IssuerPrivateKey:       keyRSA4096,
			Clients: []schema.IdentityProvidersOpenIDConnectClient{
				{
					ID:                  "good_id",
					Secret:              tOpenIDConnectPBKDF2ClientSecret,
					AuthorizationPolicy: "two_factor",
					RedirectURIs: []string{
						"https://google.com/callback",
					},
				},
			},
		},
	}

	ValidateIdentityProviders(config, validator)

	assert.Len(t, validator.Warnings(), 0)
	require.Len(t, validator.Errors(), 1)

	assert.EqualError(t, validator.Errors()[0], "identity_providers: oidc: issuer_private_keys: key #1 with key id 'bf1e10': option 'certificate_chain' does not appear to contain the public key for the private key provided by option 'key'")
}

func TestValidateIdentityProvidersOpenIDConnectMinimumParameterEntropy(t *testing.T) {
	testCases := []struct {
		name     string
		have     int
		expected int
		warnings []string
		errors   []string
	}{
		{
			"ShouldNotOverrideCustomValue",
			20,
			20,
			nil,
			nil,
		},
		{
			"ShouldSetDefault",
			0,
			8,
			nil,
			nil,
		},
		{
			"ShouldSetDefaultNegative",
			-2,
			8,
			nil,
			nil,
		},
		{
			"ShouldAllowDisabledAndWarn",
			-1,
			-1,
			[]string{"identity_providers: oidc: option 'minimum_parameter_entropy' is disabled which is considered unsafe and insecure"},
			nil,
		},
		{
			"ShouldWarnOnTooLow",
			2,
			2,
			[]string{"identity_providers: oidc: option 'minimum_parameter_entropy' is configured to an unsafe and insecure value, it should at least be 8 but it's configured to 2"},
			nil,
		},
	}

	for _, tc := range testCases {
		t.Run(tc.name, func(t *testing.T) {
			validator := schema.NewStructValidator()
			config := &schema.IdentityProviders{
				OIDC: &schema.IdentityProvidersOpenIDConnect{
					HMACSecret:              "abc",
					IssuerPrivateKey:        keyRSA2048,
					MinimumParameterEntropy: tc.have,
					Clients: []schema.IdentityProvidersOpenIDConnectClient{
						{
							ID:                  "good_id",
							Secret:              tOpenIDConnectPBKDF2ClientSecret,
							AuthorizationPolicy: "two_factor",
							RedirectURIs: []string{
								"https://google.com/callback",
							},
						},
					},
				},
			}

			ValidateIdentityProviders(config, validator)

			assert.Equal(t, tc.expected, config.OIDC.MinimumParameterEntropy)

			if n := len(tc.warnings); n == 0 {
				assert.Len(t, validator.Warnings(), 0)
			} else {
				require.Len(t, validator.Warnings(), n)

				for i := 0; i < n; i++ {
					assert.EqualError(t, validator.Warnings()[i], tc.warnings[i])
				}
			}

			if n := len(tc.errors); n == 0 {
				assert.Len(t, validator.Errors(), 0)
			} else {
				require.Len(t, validator.Errors(), n)

				for i := 0; i < n; i++ {
					assert.EqualError(t, validator.Errors()[i], tc.errors[i])
				}
			}
		})
	}
}

func TestValidateIdentityProvidersShouldRaiseErrorsOnInvalidClientTypes(t *testing.T) {
	validator := schema.NewStructValidator()
	config := &schema.IdentityProviders{
		OIDC: &schema.IdentityProvidersOpenIDConnect{
			HMACSecret:       "hmac1",
			IssuerPrivateKey: keyRSA2048,
			Clients: []schema.IdentityProvidersOpenIDConnectClient{
				{
					ID:                  "client-with-invalid-secret",
					Secret:              tOpenIDConnectPlainTextClientSecret,
					Public:              true,
					AuthorizationPolicy: "two_factor",
					RedirectURIs: []string{
						"https://localhost",
					},
				},
				{
					ID:                  "client-with-bad-redirect-uri",
					Secret:              tOpenIDConnectPBKDF2ClientSecret,
					Public:              false,
					AuthorizationPolicy: "two_factor",
					RedirectURIs: []string{
						oauth2InstalledApp,
					},
				},
			},
		},
	}

	ValidateIdentityProviders(config, validator)

	require.Len(t, validator.Errors(), 2)
	assert.Len(t, validator.Warnings(), 0)

	assert.EqualError(t, validator.Errors()[0], "identity_providers: oidc: clients: client 'client-with-invalid-secret': option 'secret' is required to be empty when option 'public' is true")
	assert.EqualError(t, validator.Errors()[1], "identity_providers: oidc: clients: client 'client-with-bad-redirect-uri': option 'redirect_uris' has the redirect uri 'urn:ietf:wg:oauth:2.0:oob' when option 'public' is false but this is invalid as this uri is not valid for the openid connect confidential client type")
}

func TestValidateIdentityProvidersShouldNotRaiseErrorsOnValidClientOptions(t *testing.T) {
	validator := schema.NewStructValidator()
	config := &schema.IdentityProviders{
		OIDC: &schema.IdentityProvidersOpenIDConnect{
			HMACSecret:       "hmac1",
			IssuerPrivateKey: keyRSA2048,
			Clients: []schema.IdentityProvidersOpenIDConnectClient{
				{
					ID:                  "installed-app-client",
					Public:              true,
					AuthorizationPolicy: "two_factor",
					RedirectURIs: []string{
						oauth2InstalledApp,
					},
				},
				{
					ID:                  "client-with-https-scheme",
					Public:              true,
					AuthorizationPolicy: "two_factor",
					RedirectURIs: []string{
						"https://localhost:9000",
					},
				},
				{
					ID:                  "client-with-loopback",
					Public:              true,
					AuthorizationPolicy: "two_factor",
					RedirectURIs: []string{
						"http://127.0.0.1",
					},
				},
				{
					ID:                  "client-with-pkce-mode-plain",
					Public:              true,
					AuthorizationPolicy: "two_factor",
					RedirectURIs: []string{
						"https://pkce.com",
					},
					PKCEChallengeMethod: "plain",
				},
				{
					ID:                  "client-with-pkce-mode-S256",
					Public:              true,
					AuthorizationPolicy: "two_factor",
					RedirectURIs: []string{
						"https://pkce.com",
					},
					PKCEChallengeMethod: "S256",
				},
			},
		},
	}

	ValidateIdentityProviders(config, validator)

	assert.Len(t, validator.Errors(), 0)
	assert.Len(t, validator.Warnings(), 0)
}

func TestValidateIdentityProvidersShouldRaiseWarningOnPlainTextClients(t *testing.T) {
	validator := schema.NewStructValidator()
	config := &schema.IdentityProviders{
		OIDC: &schema.IdentityProvidersOpenIDConnect{
			HMACSecret:       "hmac1",
			IssuerPrivateKey: keyRSA2048,
			Clients: []schema.IdentityProvidersOpenIDConnectClient{
				{
					ID:                  "client-with-invalid-secret_standard",
					Secret:              tOpenIDConnectPlainTextClientSecret,
					AuthorizationPolicy: "two_factor",
					RedirectURIs: []string{
						"https://localhost",
					},
				},
			},
		},
	}

	ValidateIdentityProviders(config, validator)

	assert.Len(t, validator.Errors(), 0)
	require.Len(t, validator.Warnings(), 1)

	assert.EqualError(t, validator.Warnings()[0], "identity_providers: oidc: clients: client 'client-with-invalid-secret_standard': option 'secret' is plaintext but for clients not using the 'token_endpoint_auth_method' of 'client_secret_jwt' it should be a hashed value as plaintext values are deprecated with the exception of 'client_secret_jwt' and will be removed when oidc becomes stable")
}

// All valid schemes are supported as defined in https://datatracker.ietf.org/doc/html/rfc8252#section-7.1
func TestValidateOIDCClientRedirectURIsSupportingPrivateUseURISchemes(t *testing.T) {
	have := &schema.IdentityProvidersOpenIDConnect{
		Clients: []schema.IdentityProvidersOpenIDConnectClient{
			{
				ID: "owncloud",
				RedirectURIs: []string{
					"https://www.mywebsite.com",
					"http://www.mywebsite.com",
					"oc://ios.owncloud.com",
					// example given in the RFC https://datatracker.ietf.org/doc/html/rfc8252#section-7.1
					"com.example.app:/oauth2redirect/example-provider",
					oauth2InstalledApp,
				},
			},
		},
	}

	t.Run("public", func(t *testing.T) {
		validator := schema.NewStructValidator()
		have.Clients[0].Public = true
		validateOIDCClientRedirectURIs(0, have, validator, nil)

		assert.Len(t, validator.Warnings(), 0)
		assert.Len(t, validator.Errors(), 0)
	})

	t.Run("not public", func(t *testing.T) {
		validator := schema.NewStructValidator()
		have.Clients[0].Public = false
		validateOIDCClientRedirectURIs(0, have, validator, nil)

		assert.Len(t, validator.Warnings(), 0)
		assert.Len(t, validator.Errors(), 1)
		assert.ElementsMatch(t, validator.Errors(), []error{
			errors.New("identity_providers: oidc: clients: client 'owncloud': option 'redirect_uris' has the redirect uri 'urn:ietf:wg:oauth:2.0:oob' when option 'public' is false but this is invalid as this uri is not valid for the openid connect confidential client type"),
		})
	})
}

func TestValidateOIDCClients(t *testing.T) {
	type tcv struct {
		Scopes        []string
		ResponseTypes []string
		ResponseModes []string
		GrantTypes    []string
	}

	testCasses := []struct {
		name     string
		setup    func(have *schema.IdentityProvidersOpenIDConnect)
		validate func(t *testing.T, have *schema.IdentityProvidersOpenIDConnect)
		have     tcv
		expected tcv
		serrs    []string // Soft errors which will be warnings before GA.
		errs     []string
	}{
		{
			"ShouldSetDefaultResponseTypeAndResponseModes",
			nil,
			nil,
			tcv{
				nil,
				nil,
				nil,
				nil,
			},
			tcv{
				[]string{oidc.ScopeOpenID, oidc.ScopeGroups, oidc.ScopeProfile, oidc.ScopeEmail},
				[]string{oidc.ResponseTypeAuthorizationCodeFlow},
				[]string{oidc.ResponseModeFormPost, oidc.ResponseModeQuery},
				[]string{oidc.GrantTypeAuthorizationCode},
			},
			nil,
			nil,
		},
		{
			"ShouldIncludeMinimalScope",
			nil,
			nil,
			tcv{
				[]string{oidc.ScopeEmail},
				nil,
				nil,
				nil,
			},
			tcv{
				[]string{oidc.ScopeOpenID, oidc.ScopeEmail},
				[]string{oidc.ResponseTypeAuthorizationCodeFlow},
				[]string{oidc.ResponseModeFormPost, oidc.ResponseModeQuery},
				[]string{oidc.GrantTypeAuthorizationCode},
			},
			nil,
			nil,
		},
		{
			"ShouldSetDefaultResponseModesFlowAuthorizeCode",
			nil,
			nil,
			tcv{
				nil,
				[]string{oidc.ResponseTypeAuthorizationCodeFlow},
				nil,
				nil,
			},
			tcv{
				[]string{oidc.ScopeOpenID, oidc.ScopeGroups, oidc.ScopeProfile, oidc.ScopeEmail},
				[]string{oidc.ResponseTypeAuthorizationCodeFlow},
				[]string{oidc.ResponseModeFormPost, oidc.ResponseModeQuery},
				[]string{oidc.GrantTypeAuthorizationCode},
			},
			nil,
			nil,
		},
		{
			"ShouldSetDefaultResponseModesFlowImplicit",
			nil,
			nil,
			tcv{
				nil,
				[]string{oidc.ResponseTypeImplicitFlowBoth},
				nil,
				nil,
			},
			tcv{
				[]string{oidc.ScopeOpenID, oidc.ScopeGroups, oidc.ScopeProfile, oidc.ScopeEmail},
				[]string{oidc.ResponseTypeImplicitFlowBoth},
				[]string{oidc.ResponseModeFormPost, oidc.ResponseModeFragment},
				[]string{oidc.GrantTypeImplicit},
			},
			nil,
			nil,
		},
		{
			"ShouldSetDefaultResponseModesFlowHybrid",
			nil,
			nil,
			tcv{
				nil,
				[]string{oidc.ResponseTypeHybridFlowBoth},
				nil,
				nil,
			},
			tcv{
				[]string{oidc.ScopeOpenID, oidc.ScopeGroups, oidc.ScopeProfile, oidc.ScopeEmail},
				[]string{oidc.ResponseTypeHybridFlowBoth},
				[]string{oidc.ResponseModeFormPost, oidc.ResponseModeFragment},
				[]string{oidc.GrantTypeAuthorizationCode, oidc.GrantTypeImplicit},
			},
			nil,
			nil,
		},
		{
			"ShouldSetDefaultResponseModesFlowMixedAuthorizeCodeHybrid",
			nil,
			nil,
			tcv{
				nil,
				[]string{oidc.ResponseTypeAuthorizationCodeFlow, oidc.ResponseTypeHybridFlowBoth},
				nil,
				nil,
			},
			tcv{
				[]string{oidc.ScopeOpenID, oidc.ScopeGroups, oidc.ScopeProfile, oidc.ScopeEmail},
				[]string{oidc.ResponseTypeAuthorizationCodeFlow, oidc.ResponseTypeHybridFlowBoth},
				[]string{oidc.ResponseModeFormPost, oidc.ResponseModeQuery, oidc.ResponseModeFragment},
				[]string{oidc.GrantTypeAuthorizationCode, oidc.GrantTypeImplicit},
			},
			nil,
			nil,
		},
		{
			"ShouldSetDefaultResponseModesFlowMixedAuthorizeCodeImplicit",
			nil,
			nil,
			tcv{
				nil,
				[]string{oidc.ResponseTypeAuthorizationCodeFlow, oidc.ResponseTypeImplicitFlowBoth},
				nil,
				nil,
			},
			tcv{
				[]string{oidc.ScopeOpenID, oidc.ScopeGroups, oidc.ScopeProfile, oidc.ScopeEmail},
				[]string{oidc.ResponseTypeAuthorizationCodeFlow, oidc.ResponseTypeImplicitFlowBoth},
				[]string{oidc.ResponseModeFormPost, oidc.ResponseModeQuery, oidc.ResponseModeFragment},
				[]string{oidc.GrantTypeAuthorizationCode, oidc.GrantTypeImplicit},
			},
			nil,
			nil,
		},
		{
			"ShouldSetDefaultResponseModesFlowMixedAll",
			nil,
			nil,
			tcv{
				nil,
				[]string{oidc.ResponseTypeAuthorizationCodeFlow, oidc.ResponseTypeImplicitFlowBoth, oidc.ResponseTypeHybridFlowBoth},
				nil,
				nil,
			},
			tcv{
				[]string{oidc.ScopeOpenID, oidc.ScopeGroups, oidc.ScopeProfile, oidc.ScopeEmail},
				[]string{oidc.ResponseTypeAuthorizationCodeFlow, oidc.ResponseTypeImplicitFlowBoth, oidc.ResponseTypeHybridFlowBoth},
				[]string{oidc.ResponseModeFormPost, oidc.ResponseModeQuery, oidc.ResponseModeFragment},
				[]string{oidc.GrantTypeAuthorizationCode, oidc.GrantTypeImplicit},
			},
			nil,
			nil,
		},
		{
			"ShouldNotOverrideValues",
			nil,
			nil,
			tcv{
				[]string{oidc.ScopeOpenID, oidc.ScopeGroups},
				[]string{oidc.ResponseTypeAuthorizationCodeFlow, oidc.ResponseTypeImplicitFlowBoth, oidc.ResponseTypeHybridFlowBoth},
				[]string{oidc.ResponseModeFormPost},
				[]string{oidc.GrantTypeAuthorizationCode},
			},
			tcv{
				[]string{oidc.ScopeOpenID, oidc.ScopeGroups},
				[]string{oidc.ResponseTypeAuthorizationCodeFlow, oidc.ResponseTypeImplicitFlowBoth, oidc.ResponseTypeHybridFlowBoth},
				[]string{oidc.ResponseModeFormPost},
				[]string{oidc.GrantTypeAuthorizationCode},
			},
			nil,
			nil,
		},
		{
			"ShouldRaiseErrorOnDuplicateScopes",
			nil,
			nil,
			tcv{
				[]string{oidc.ScopeOpenID, oidc.ScopeProfile, oidc.ScopeOpenID},
				nil,
				nil,
				nil,
			},
			tcv{
				[]string{oidc.ScopeOpenID, oidc.ScopeProfile, oidc.ScopeOpenID},
				[]string{oidc.ResponseTypeAuthorizationCodeFlow},
				[]string{oidc.ResponseModeFormPost, oidc.ResponseModeQuery},
				[]string{oidc.GrantTypeAuthorizationCode},
			},
			[]string{
				"identity_providers: oidc: clients: client 'test': option 'scopes' must have unique values but the values 'openid' are duplicated",
			},
			nil,
		},
		{
			"ShouldRaiseErrorOnInvalidScopes",
			nil,
			nil,
			tcv{
				[]string{oidc.ScopeOpenID, oidc.ScopeProfile, "group"},
				nil,
				nil,
				nil,
			},
			tcv{
				[]string{oidc.ScopeOpenID, oidc.ScopeProfile, "group"},
				[]string{oidc.ResponseTypeAuthorizationCodeFlow},
				[]string{oidc.ResponseModeFormPost, oidc.ResponseModeQuery},
				[]string{oidc.GrantTypeAuthorizationCode},
			},
			nil,
			[]string{
				"identity_providers: oidc: clients: client 'test': option 'scopes' must only have the values 'openid', 'email', 'profile', 'groups', or 'offline_access' but the values 'group' are present",
			},
		},
		{
			"ShouldRaiseErrorOnMissingAuthorizationCodeFlowResponseTypeWithRefreshTokenValues",
			nil,
			nil,
			tcv{
				[]string{oidc.ScopeOpenID, oidc.ScopeProfile, oidc.ScopeOfflineAccess},
				[]string{oidc.ResponseTypeImplicitFlowBoth},
				nil,
				[]string{oidc.GrantTypeImplicit, oidc.GrantTypeRefreshToken},
			},
			tcv{
				[]string{oidc.ScopeOpenID, oidc.ScopeProfile, oidc.ScopeOfflineAccess},
				[]string{oidc.ResponseTypeImplicitFlowBoth},
				[]string{oidc.ResponseModeFormPost, oidc.ResponseModeFragment},
				[]string{oidc.GrantTypeImplicit, oidc.GrantTypeRefreshToken},
			},
			[]string{
				"identity_providers: oidc: clients: client 'test': option 'scopes' should only have the values 'offline_access' or 'offline' if the client is also configured with a 'response_type' such as 'code', 'code id_token', 'code token', or 'code id_token token' which respond with authorization codes",
				"identity_providers: oidc: clients: client 'test': option 'grant_types' should only have the values 'refresh_token' if the client is also configured with a 'response_type' such as 'code', 'code id_token', 'code token', or 'code id_token token' which respond with authorization codes",
			},
			nil,
		},
		{
			"ShouldRaiseErrorOnDuplicateResponseTypes",
			nil,
			nil,
			tcv{
				nil,
				[]string{oidc.ResponseTypeAuthorizationCodeFlow, oidc.ResponseTypeImplicitFlowBoth, oidc.ResponseTypeAuthorizationCodeFlow},
				nil,
				nil,
			},
			tcv{
				[]string{oidc.ScopeOpenID, oidc.ScopeGroups, oidc.ScopeProfile, oidc.ScopeEmail},
				[]string{oidc.ResponseTypeAuthorizationCodeFlow, oidc.ResponseTypeImplicitFlowBoth, oidc.ResponseTypeAuthorizationCodeFlow},
				[]string{oidc.ResponseModeFormPost, oidc.ResponseModeQuery, oidc.ResponseModeFragment},
				[]string{oidc.GrantTypeAuthorizationCode, oidc.GrantTypeImplicit},
			},
			[]string{
				"identity_providers: oidc: clients: client 'test': option 'response_types' must have unique values but the values 'code' are duplicated",
			},
			nil,
		},
		{
			"ShouldRaiseErrorOnInvalidResponseTypesOrder",
			nil,
			nil,
			tcv{
				nil,
				[]string{oidc.ResponseTypeImplicitFlowBoth, "token id_token"},
				nil,
				nil,
			},
			tcv{
				[]string{oidc.ScopeOpenID, oidc.ScopeGroups, oidc.ScopeProfile, oidc.ScopeEmail},
				[]string{oidc.ResponseTypeImplicitFlowBoth, "token id_token"},
				[]string{"form_post", "fragment"},
				[]string{"implicit"},
			},
			[]string{
				"identity_providers: oidc: clients: client 'test': option 'response_types' must only have the values 'code', 'id_token', 'token', 'id_token token', 'code id_token', 'code token', or 'code id_token token' but the values 'token id_token' are present",
			},
			nil,
		},
		{
			"ShouldRaiseErrorOnInvalidResponseTypes",
			nil,
			nil,
			tcv{
				nil,
				[]string{"not_valid"},
				nil,
				nil,
			},
			tcv{
				[]string{oidc.ScopeOpenID, oidc.ScopeGroups, oidc.ScopeProfile, oidc.ScopeEmail},
				[]string{"not_valid"},
				[]string{oidc.ResponseModeFormPost},
				nil,
			},
			[]string{
				"identity_providers: oidc: clients: client 'test': option 'response_types' must only have the values 'code', 'id_token', 'token', 'id_token token', 'code id_token', 'code token', or 'code id_token token' but the values 'not_valid' are present",
			},
			nil,
		},
		{
			"ShouldRaiseErrorOnInvalidResponseModes",
			nil,
			nil,
			tcv{
				nil,
				nil,
				[]string{"not_valid"},
				nil,
			},
			tcv{
				[]string{oidc.ScopeOpenID, oidc.ScopeGroups, oidc.ScopeProfile, oidc.ScopeEmail},
				[]string{oidc.ResponseTypeAuthorizationCodeFlow},
				[]string{"not_valid"},
				[]string{oidc.GrantTypeAuthorizationCode},
			},
			nil,
			[]string{
				"identity_providers: oidc: clients: client 'test': option 'response_modes' must only have the values 'form_post', 'query', or 'fragment' but the values 'not_valid' are present",
			},
		},
		{
			"ShouldRaiseErrorOnDuplicateResponseModes",
			nil,
			nil,
			tcv{
				nil,
				nil,
				[]string{oidc.ResponseModeQuery, oidc.ResponseModeQuery},
				nil,
			},
			tcv{
				[]string{oidc.ScopeOpenID, oidc.ScopeGroups, oidc.ScopeProfile, oidc.ScopeEmail},
				[]string{oidc.ResponseTypeAuthorizationCodeFlow},
				[]string{oidc.ResponseModeQuery, oidc.ResponseModeQuery},
				[]string{oidc.GrantTypeAuthorizationCode},
			},
			[]string{
				"identity_providers: oidc: clients: client 'test': option 'response_modes' must have unique values but the values 'query' are duplicated",
			},
			nil,
		},
		{
			"ShouldRaiseErrorOnInvalidGrantTypes",
			nil,
			nil,
			tcv{
				nil,
				nil,
				nil,
				[]string{"invalid"},
			},
			tcv{
				[]string{oidc.ScopeOpenID, oidc.ScopeGroups, oidc.ScopeProfile, oidc.ScopeEmail},
				[]string{oidc.ResponseTypeAuthorizationCodeFlow},
				[]string{oidc.ResponseModeFormPost, oidc.ResponseModeQuery},
				[]string{"invalid"},
			},
			nil,
			[]string{
				"identity_providers: oidc: clients: client 'test': option 'grant_types' must only have the values 'authorization_code', 'implicit', 'client_credentials', or 'refresh_token' but the values 'invalid' are present",
			},
		},
		{
			"ShouldRaiseErrorOnDuplicateGrantTypes",
			nil,
			nil,
			tcv{
				nil,
				nil,
				nil,
				[]string{oidc.GrantTypeAuthorizationCode, oidc.GrantTypeAuthorizationCode},
			},
			tcv{
				[]string{oidc.ScopeOpenID, oidc.ScopeGroups, oidc.ScopeProfile, oidc.ScopeEmail},
				[]string{oidc.ResponseTypeAuthorizationCodeFlow},
				[]string{oidc.ResponseModeFormPost, oidc.ResponseModeQuery},
				[]string{oidc.GrantTypeAuthorizationCode, oidc.GrantTypeAuthorizationCode},
			},
			[]string{
				"identity_providers: oidc: clients: client 'test': option 'grant_types' must have unique values but the values 'authorization_code' are duplicated",
			},
			nil,
		},
		{
			"ShouldRaiseErrorOnInvalidGrantTypesForPublicClient",
			func(have *schema.OpenIDConnect) {
				have.Clients[0].Public = true
				have.Clients[0].Secret = nil
			},
			nil,
			tcv{
				nil,
				nil,
				nil,
				[]string{oidc.GrantTypeClientCredentials},
			},
			tcv{
				[]string{oidc.ScopeOpenID, oidc.ScopeGroups, oidc.ScopeProfile, oidc.ScopeEmail},
				[]string{oidc.ResponseTypeAuthorizationCodeFlow},
				[]string{oidc.ResponseModeFormPost, oidc.ResponseModeQuery},
				[]string{oidc.GrantTypeClientCredentials},
			},
			nil,
			[]string{
				"identity_providers: oidc: clients: client 'test': option 'grant_types' should only have the 'client_credentials' value if it is of the confidential client type but it's of the public client type",
			},
		},
		{
			"ShouldNotRaiseErrorOnValidGrantTypesForConfidentialClient",
			func(have *schema.OpenIDConnect) {
				have.Clients[0].Public = false
			},
			nil,
			tcv{
				nil,
				nil,
				nil,
				[]string{oidc.GrantTypeClientCredentials},
			},
			tcv{
				[]string{oidc.ScopeOpenID, oidc.ScopeGroups, oidc.ScopeProfile, oidc.ScopeEmail},
				[]string{oidc.ResponseTypeAuthorizationCodeFlow},
				[]string{oidc.ResponseModeFormPost, oidc.ResponseModeQuery},
				[]string{oidc.GrantTypeClientCredentials},
			},
			nil,
			nil,
		},
		{
			"ShouldRaiseErrorOnGrantTypeRefreshTokenWithoutScopeOfflineAccess",
			nil,
			nil,
			tcv{
				nil,
				nil,
				nil,
				[]string{oidc.GrantTypeAuthorizationCode, oidc.GrantTypeRefreshToken},
			},
			tcv{
				[]string{oidc.ScopeOpenID, oidc.ScopeGroups, oidc.ScopeProfile, oidc.ScopeEmail},
				[]string{oidc.ResponseTypeAuthorizationCodeFlow},
				[]string{oidc.ResponseModeFormPost, oidc.ResponseModeQuery},
				[]string{oidc.GrantTypeAuthorizationCode, oidc.GrantTypeRefreshToken},
			},
			[]string{
				"identity_providers: oidc: clients: client 'test': option 'grant_types' should only have the 'refresh_token' value if the client is also configured with the 'offline_access' scope",
			},
			nil,
		},
		{
			"ShouldRaiseErrorOnGrantTypeAuthorizationCodeWithoutAuthorizationCodeOrHybridFlow",
			nil,
			nil,
			tcv{
				nil,
				[]string{oidc.ResponseTypeImplicitFlowBoth},
				nil,
				[]string{oidc.GrantTypeAuthorizationCode},
			},
			tcv{
				[]string{oidc.ScopeOpenID, oidc.ScopeGroups, oidc.ScopeProfile, oidc.ScopeEmail},
				[]string{oidc.ResponseTypeImplicitFlowBoth},
				[]string{"form_post", "fragment"},
				[]string{oidc.GrantTypeAuthorizationCode},
			},
			[]string{
				"identity_providers: oidc: clients: client 'test': option 'grant_types' should only have grant type values which are valid with the configured 'response_types' for the client but 'authorization_code' expects a response type for either the authorization code or hybrid flow such as 'code', 'code id_token', 'code token', or 'code id_token token' but the response types are 'id_token token'",
			},
			nil,
		},
		{
			"ShouldRaiseErrorOnGrantTypeImplicitWithoutImplicitOrHybridFlow",
			nil,
			nil,
			tcv{
				nil,
				[]string{oidc.ResponseTypeAuthorizationCodeFlow},
				nil,
				[]string{oidc.GrantTypeImplicit},
			},
			tcv{
				[]string{oidc.ScopeOpenID, oidc.ScopeGroups, oidc.ScopeProfile, oidc.ScopeEmail},
				[]string{oidc.ResponseTypeAuthorizationCodeFlow},
				[]string{oidc.ResponseModeFormPost, oidc.ResponseModeQuery},
				[]string{oidc.GrantTypeImplicit},
			},
			[]string{
				"identity_providers: oidc: clients: client 'test': option 'grant_types' should only have grant type values which are valid with the configured 'response_types' for the client but 'implicit' expects a response type for either the implicit or hybrid flow such as 'id_token', 'token', 'id_token token', 'code id_token', 'code token', or 'code id_token token' but the response types are 'code'",
			},
			nil,
		},
		{
			"ShouldValidateCorrectRedirectURIsConfidentialClientType",
			func(have *schema.IdentityProvidersOpenIDConnect) {
				have.Clients[0].RedirectURIs = []string{
					"https://google.com",
				}
			},
			func(t *testing.T, have *schema.IdentityProvidersOpenIDConnect) {
				assert.Equal(t, schema.IdentityProvidersOpenIDConnectClientRedirectURIs([]string{"https://google.com"}), have.Clients[0].RedirectURIs)
			},
			tcv{
				nil,
				nil,
				nil,
				nil,
			},
			tcv{
				[]string{oidc.ScopeOpenID, oidc.ScopeGroups, oidc.ScopeProfile, oidc.ScopeEmail},
				[]string{oidc.ResponseTypeAuthorizationCodeFlow},
				[]string{oidc.ResponseModeFormPost, oidc.ResponseModeQuery},
				[]string{oidc.GrantTypeAuthorizationCode},
			},
			nil,
			nil,
		},
		{
			"ShouldValidateCorrectRedirectURIsPublicClientType",
			func(have *schema.IdentityProvidersOpenIDConnect) {
				have.Clients[0].Public = true
				have.Clients[0].Secret = nil
				have.Clients[0].RedirectURIs = []string{
					oauth2InstalledApp,
				}
			},
			func(t *testing.T, have *schema.IdentityProvidersOpenIDConnect) {
				assert.Equal(t, schema.IdentityProvidersOpenIDConnectClientRedirectURIs([]string{oauth2InstalledApp}), have.Clients[0].RedirectURIs)
			},
			tcv{
				nil,
				nil,
				nil,
				nil,
			},
			tcv{
				[]string{oidc.ScopeOpenID, oidc.ScopeGroups, oidc.ScopeProfile, oidc.ScopeEmail},
				[]string{oidc.ResponseTypeAuthorizationCodeFlow},
				[]string{oidc.ResponseModeFormPost, oidc.ResponseModeQuery},
				[]string{oidc.GrantTypeAuthorizationCode},
			},
			nil,
			nil,
		},
		{
			"ShouldRaiseErrorOnInvalidRedirectURIsPublicOnly",
			func(have *schema.IdentityProvidersOpenIDConnect) {
				have.Clients[0].RedirectURIs = []string{
					"urn:ietf:wg:oauth:2.0:oob",
				}
			},
			func(t *testing.T, have *schema.IdentityProvidersOpenIDConnect) {
				assert.Equal(t, schema.IdentityProvidersOpenIDConnectClientRedirectURIs([]string{oauth2InstalledApp}), have.Clients[0].RedirectURIs)
			},
			tcv{
				nil,
				nil,
				nil,
				nil,
			},
			tcv{
				[]string{oidc.ScopeOpenID, oidc.ScopeGroups, oidc.ScopeProfile, oidc.ScopeEmail},
				[]string{oidc.ResponseTypeAuthorizationCodeFlow},
				[]string{oidc.ResponseModeFormPost, oidc.ResponseModeQuery},
				[]string{oidc.GrantTypeAuthorizationCode},
			},
			nil,
			[]string{
				"identity_providers: oidc: clients: client 'test': option 'redirect_uris' has the redirect uri 'urn:ietf:wg:oauth:2.0:oob' when option 'public' is false but this is invalid as this uri is not valid for the openid connect confidential client type",
			},
		},
		{
			"ShouldRaiseErrorOnInvalidRedirectURIsMalformedURI",
			func(have *schema.IdentityProvidersOpenIDConnect) {
				have.Clients[0].RedirectURIs = []string{
					"http://abc@%two",
				}
			},
			func(t *testing.T, have *schema.IdentityProvidersOpenIDConnect) {
				assert.Equal(t, schema.IdentityProvidersOpenIDConnectClientRedirectURIs([]string{"http://abc@%two"}), have.Clients[0].RedirectURIs)
			},
			tcv{
				nil,
				nil,
				nil,
				nil,
			},
			tcv{
				[]string{oidc.ScopeOpenID, oidc.ScopeGroups, oidc.ScopeProfile, oidc.ScopeEmail},
				[]string{oidc.ResponseTypeAuthorizationCodeFlow},
				[]string{oidc.ResponseModeFormPost, oidc.ResponseModeQuery},
				[]string{oidc.GrantTypeAuthorizationCode},
			},
			nil,
			[]string{
				"identity_providers: oidc: clients: client 'test': option 'redirect_uris' has an invalid value: redirect uri 'http://abc@%two' could not be parsed: parse \"http://abc@%two\": invalid URL escape \"%tw\"",
			},
		},
		{
			"ShouldRaiseErrorOnInvalidRedirectURIsNotAbsolute",
			func(have *schema.IdentityProvidersOpenIDConnect) {
				have.Clients[0].RedirectURIs = []string{
					"google.com",
				}
			},
			func(t *testing.T, have *schema.IdentityProvidersOpenIDConnect) {
				assert.Equal(t, schema.IdentityProvidersOpenIDConnectClientRedirectURIs([]string{"google.com"}), have.Clients[0].RedirectURIs)
			},
			tcv{
				nil,
				nil,
				nil,
				nil,
			},
			tcv{
				[]string{oidc.ScopeOpenID, oidc.ScopeGroups, oidc.ScopeProfile, oidc.ScopeEmail},
				[]string{oidc.ResponseTypeAuthorizationCodeFlow},
				[]string{oidc.ResponseModeFormPost, oidc.ResponseModeQuery},
				[]string{oidc.GrantTypeAuthorizationCode},
			},
			nil,
			[]string{
				"identity_providers: oidc: clients: client 'test': option 'redirect_uris' has an invalid value: redirect uri 'google.com' must have a scheme but it's absent",
			},
		},
		{
			"ShouldRaiseErrorOnDuplicateRedirectURI",
			func(have *schema.IdentityProvidersOpenIDConnect) {
				have.Clients[0].RedirectURIs = []string{
					"https://google.com",
					"https://google.com",
				}
			},
			func(t *testing.T, have *schema.IdentityProvidersOpenIDConnect) {
				assert.Equal(t, schema.IdentityProvidersOpenIDConnectClientRedirectURIs([]string{"https://google.com", "https://google.com"}), have.Clients[0].RedirectURIs)
			},
			tcv{
				nil,
				nil,
				nil,
				nil,
			},
			tcv{
				[]string{oidc.ScopeOpenID, oidc.ScopeGroups, oidc.ScopeProfile, oidc.ScopeEmail},
				[]string{oidc.ResponseTypeAuthorizationCodeFlow},
				[]string{oidc.ResponseModeFormPost, oidc.ResponseModeQuery},
				[]string{oidc.GrantTypeAuthorizationCode},
			},
			[]string{
				"identity_providers: oidc: clients: client 'test': option 'redirect_uris' must have unique values but the values 'https://google.com' are duplicated",
			},
			nil,
		},
		{
			"ShouldNotSetDefaultTokenEndpointClientAuthMethodConfidentialClientType",
			nil,
			func(t *testing.T, have *schema.IdentityProvidersOpenIDConnect) {
				assert.Equal(t, "", have.Clients[0].TokenEndpointAuthMethod)
			},
			tcv{
				nil,
				nil,
				nil,
				nil,
			},
			tcv{
				[]string{oidc.ScopeOpenID, oidc.ScopeGroups, oidc.ScopeProfile, oidc.ScopeEmail},
				[]string{oidc.ResponseTypeAuthorizationCodeFlow},
				[]string{oidc.ResponseModeFormPost, oidc.ResponseModeQuery},
				[]string{oidc.GrantTypeAuthorizationCode},
			},
			nil,
			nil,
		},
		{
			"ShouldNotOverrideValidClientAuthMethod",
			func(have *schema.IdentityProvidersOpenIDConnect) {
				have.Clients[0].TokenEndpointAuthMethod = oidc.ClientAuthMethodClientSecretPost
			},
			func(t *testing.T, have *schema.IdentityProvidersOpenIDConnect) {
				assert.Equal(t, oidc.ClientAuthMethodClientSecretPost, have.Clients[0].TokenEndpointAuthMethod)
			},
			tcv{
				nil,
				nil,
				nil,
				nil,
			},
			tcv{
				[]string{oidc.ScopeOpenID, oidc.ScopeGroups, oidc.ScopeProfile, oidc.ScopeEmail},
				[]string{oidc.ResponseTypeAuthorizationCodeFlow},
				[]string{oidc.ResponseModeFormPost, oidc.ResponseModeQuery},
				[]string{oidc.GrantTypeAuthorizationCode},
			},
			nil,
			nil,
		},
		{
			"ShouldRaiseErrorOnInvalidClientAuthMethod",
<<<<<<< HEAD
			func(have *schema.IdentityProvidersOpenIDConnect) {
				have.Clients[0].TokenEndpointAuthMethod = "client_credentials"
			},
			func(t *testing.T, have *schema.IdentityProvidersOpenIDConnect) {
				assert.Equal(t, "client_credentials", have.Clients[0].TokenEndpointAuthMethod)
=======
			func(have *schema.OpenIDConnect) {
				have.Clients[0].TokenEndpointAuthMethod = oidc.GrantTypeClientCredentials
			},
			func(t *testing.T, have *schema.OpenIDConnect) {
				assert.Equal(t, oidc.GrantTypeClientCredentials, have.Clients[0].TokenEndpointAuthMethod)
>>>>>>> a7d8057c
			},
			tcv{
				nil,
				nil,
				nil,
				nil,
			},
			tcv{
				[]string{oidc.ScopeOpenID, oidc.ScopeGroups, oidc.ScopeProfile, oidc.ScopeEmail},
				[]string{oidc.ResponseTypeAuthorizationCodeFlow},
				[]string{oidc.ResponseModeFormPost, oidc.ResponseModeQuery},
				[]string{oidc.GrantTypeAuthorizationCode},
			},
			nil,
			[]string{
				"identity_providers: oidc: clients: client 'test': option 'token_endpoint_auth_method' must be one of 'none', 'client_secret_post', 'client_secret_basic', 'private_key_jwt', or 'client_secret_jwt' but it's configured as 'client_credentials'",
			},
		},
		{
			"ShouldRaiseErrorOnInvalidClientAuthMethodForPublicClientType",
			func(have *schema.IdentityProvidersOpenIDConnect) {
				have.Clients[0].TokenEndpointAuthMethod = oidc.ClientAuthMethodClientSecretBasic
				have.Clients[0].Public = true
				have.Clients[0].Secret = nil
			},
			func(t *testing.T, have *schema.IdentityProvidersOpenIDConnect) {
				assert.Equal(t, oidc.ClientAuthMethodClientSecretBasic, have.Clients[0].TokenEndpointAuthMethod)
			},
			tcv{
				nil,
				nil,
				nil,
				nil,
			},
			tcv{
				[]string{oidc.ScopeOpenID, oidc.ScopeGroups, oidc.ScopeProfile, oidc.ScopeEmail},
				[]string{oidc.ResponseTypeAuthorizationCodeFlow},
				[]string{oidc.ResponseModeFormPost, oidc.ResponseModeQuery},
				[]string{oidc.GrantTypeAuthorizationCode},
			},
			nil,
			[]string{
				"identity_providers: oidc: clients: client 'test': option 'token_endpoint_auth_method' must be 'none' when configured as the public client type but it's configured as 'client_secret_basic'",
			},
		},
		{
			"ShouldRaiseErrorOnInvalidClientAuthMethodForConfidentialClientTypeAuthorizationCodeFlow",
			func(have *schema.IdentityProvidersOpenIDConnect) {
				have.Clients[0].TokenEndpointAuthMethod = oidc.ClientAuthMethodNone
			},
			func(t *testing.T, have *schema.IdentityProvidersOpenIDConnect) {
				assert.Equal(t, oidc.ClientAuthMethodNone, have.Clients[0].TokenEndpointAuthMethod)
			},
			tcv{
				nil,
				nil,
				nil,
				nil,
			},
			tcv{
				[]string{oidc.ScopeOpenID, oidc.ScopeGroups, oidc.ScopeProfile, oidc.ScopeEmail},
				[]string{oidc.ResponseTypeAuthorizationCodeFlow},
				[]string{oidc.ResponseModeFormPost, oidc.ResponseModeQuery},
				[]string{oidc.GrantTypeAuthorizationCode},
			},
			nil,
			[]string{
				"identity_providers: oidc: clients: client 'test': option 'token_endpoint_auth_method' must be one of 'client_secret_post', 'client_secret_basic', or 'private_key_jwt' when configured as the confidential client type unless it only includes implicit flow response types such as 'id_token', 'token', and 'id_token token' but it's configured as 'none'",
			},
		},
		{
			"ShouldRaiseErrorOnInvalidClientAuthMethodForConfidentialClientTypeHybridFlow",
			func(have *schema.IdentityProvidersOpenIDConnect) {
				have.Clients[0].TokenEndpointAuthMethod = oidc.ClientAuthMethodNone
			},
			func(t *testing.T, have *schema.IdentityProvidersOpenIDConnect) {
				assert.Equal(t, oidc.ClientAuthMethodNone, have.Clients[0].TokenEndpointAuthMethod)
			},
			tcv{
				nil,
				[]string{oidc.ResponseTypeHybridFlowToken},
				nil,
				nil,
			},
			tcv{
				[]string{oidc.ScopeOpenID, oidc.ScopeGroups, oidc.ScopeProfile, oidc.ScopeEmail},
				[]string{oidc.ResponseTypeHybridFlowToken},
				[]string{oidc.ResponseModeFormPost, oidc.ResponseModeFragment},
				[]string{oidc.GrantTypeAuthorizationCode, oidc.GrantTypeImplicit},
			},
			nil,
			[]string{
				"identity_providers: oidc: clients: client 'test': option 'token_endpoint_auth_method' must be one of 'client_secret_post', 'client_secret_basic', or 'private_key_jwt' when configured as the confidential client type unless it only includes implicit flow response types such as 'id_token', 'token', and 'id_token token' but it's configured as 'none'",
			},
		},
		{
			"ShouldSetDefaultUserInfoAlg",
			nil,
			func(t *testing.T, have *schema.IdentityProvidersOpenIDConnect) {
				assert.Equal(t, oidc.SigningAlgNone, have.Clients[0].UserinfoSigningAlg)
			},
			tcv{
				nil,
				nil,
				nil,
				nil,
			},
			tcv{
				[]string{oidc.ScopeOpenID, oidc.ScopeGroups, oidc.ScopeProfile, oidc.ScopeEmail},
				[]string{oidc.ResponseTypeAuthorizationCodeFlow},
				[]string{oidc.ResponseModeFormPost, oidc.ResponseModeQuery},
				[]string{oidc.GrantTypeAuthorizationCode},
			},
			nil,
			nil,
		},
		{
			"ShouldNotOverrideUserInfoAlg",
			func(have *schema.IdentityProvidersOpenIDConnect) {
				have.Clients[0].UserinfoSigningAlg = oidc.SigningAlgRSAUsingSHA256
			},
			func(t *testing.T, have *schema.IdentityProvidersOpenIDConnect) {
				assert.Equal(t, oidc.SigningAlgRSAUsingSHA256, have.Clients[0].UserinfoSigningAlg)
			},
			tcv{
				nil,
				nil,
				nil,
				nil,
			},
			tcv{
				[]string{oidc.ScopeOpenID, oidc.ScopeGroups, oidc.ScopeProfile, oidc.ScopeEmail},
				[]string{oidc.ResponseTypeAuthorizationCodeFlow},
				[]string{oidc.ResponseModeFormPost, oidc.ResponseModeQuery},
				[]string{oidc.GrantTypeAuthorizationCode},
			},
			nil,
			nil,
		},
		{
			"ShouldRaiseErrorOnInvalidUserInfoSigningAlg",
			func(have *schema.IdentityProvidersOpenIDConnect) {
				have.Clients[0].UserinfoSigningAlg = rs256
			},
			func(t *testing.T, have *schema.IdentityProvidersOpenIDConnect) {
				assert.Equal(t, rs256, have.Clients[0].UserinfoSigningAlg)
			},
			tcv{
				nil,
				nil,
				nil,
				nil,
			},
			tcv{
				[]string{oidc.ScopeOpenID, oidc.ScopeGroups, oidc.ScopeProfile, oidc.ScopeEmail},
				[]string{oidc.ResponseTypeAuthorizationCodeFlow},
				[]string{oidc.ResponseModeFormPost, oidc.ResponseModeQuery},
				[]string{oidc.GrantTypeAuthorizationCode},
			},
			nil,
			[]string{
				"identity_providers: oidc: clients: client 'test': option 'userinfo_signing_alg' must be one of 'RS256' or 'none' but it's configured as 'rs256'",
			},
		},
		{
			"ShouldRaiseErrorOnInvalidIDTokenSigningAlg",
			func(have *schema.IdentityProvidersOpenIDConnect) {
				have.Clients[0].IDTokenSigningAlg = rs256
			},
			func(t *testing.T, have *schema.IdentityProvidersOpenIDConnect) {
				assert.Equal(t, rs256, have.Clients[0].IDTokenSigningAlg)
			},
			tcv{
				nil,
				nil,
				nil,
				nil,
			},
			tcv{
				[]string{oidc.ScopeOpenID, oidc.ScopeGroups, oidc.ScopeProfile, oidc.ScopeEmail},
				[]string{oidc.ResponseTypeAuthorizationCodeFlow},
				[]string{oidc.ResponseModeFormPost, oidc.ResponseModeQuery},
				[]string{oidc.GrantTypeAuthorizationCode},
			},
			nil,
			[]string{
				"identity_providers: oidc: clients: client 'test': option 'id_token_signing_alg' must be one of 'RS256' but it's configured as 'rs256'",
			},
		},
		{
			"ShouldSetDefaultConsentMode",
			nil,
			func(t *testing.T, have *schema.IdentityProvidersOpenIDConnect) {
				assert.Equal(t, "explicit", have.Clients[0].ConsentMode)
			},
			tcv{
				nil,
				nil,
				nil,
				nil,
			},
			tcv{
				[]string{oidc.ScopeOpenID, oidc.ScopeGroups, oidc.ScopeProfile, oidc.ScopeEmail},
				[]string{oidc.ResponseTypeAuthorizationCodeFlow},
				[]string{oidc.ResponseModeFormPost, oidc.ResponseModeQuery},
				[]string{oidc.GrantTypeAuthorizationCode},
			},
			nil,
			nil,
		},
		{
			"ShouldSetDefaultConsentModeAuto",
			func(have *schema.IdentityProvidersOpenIDConnect) {
				have.Clients[0].ConsentMode = auto
			},
			func(t *testing.T, have *schema.IdentityProvidersOpenIDConnect) {
				assert.Equal(t, "explicit", have.Clients[0].ConsentMode)
			},
			tcv{
				nil,
				nil,
				nil,
				nil,
			},
			tcv{
				[]string{oidc.ScopeOpenID, oidc.ScopeGroups, oidc.ScopeProfile, oidc.ScopeEmail},
				[]string{oidc.ResponseTypeAuthorizationCodeFlow},
				[]string{oidc.ResponseModeFormPost, oidc.ResponseModeQuery},
				[]string{oidc.GrantTypeAuthorizationCode},
			},
			nil,
			nil,
		},
		{
			"ShouldSetDefaultConsentModePreConfigured",
			func(have *schema.IdentityProvidersOpenIDConnect) {
				d := time.Minute

				have.Clients[0].ConsentMode = ""
				have.Clients[0].ConsentPreConfiguredDuration = &d
			},
			func(t *testing.T, have *schema.IdentityProvidersOpenIDConnect) {
				assert.Equal(t, "pre-configured", have.Clients[0].ConsentMode)
			},
			tcv{
				nil,
				nil,
				nil,
				nil,
			},
			tcv{
				[]string{oidc.ScopeOpenID, oidc.ScopeGroups, oidc.ScopeProfile, oidc.ScopeEmail},
				[]string{oidc.ResponseTypeAuthorizationCodeFlow},
				[]string{oidc.ResponseModeFormPost, oidc.ResponseModeQuery},
				[]string{oidc.GrantTypeAuthorizationCode},
			},
			nil,
			nil,
		},
		{
			"ShouldSetDefaultConsentModeAutoPreConfigured",
			func(have *schema.IdentityProvidersOpenIDConnect) {
				d := time.Minute

				have.Clients[0].ConsentMode = auto
				have.Clients[0].ConsentPreConfiguredDuration = &d
			},
			func(t *testing.T, have *schema.IdentityProvidersOpenIDConnect) {
				assert.Equal(t, "pre-configured", have.Clients[0].ConsentMode)
			},
			tcv{
				nil,
				nil,
				nil,
				nil,
			},
			tcv{
				[]string{oidc.ScopeOpenID, oidc.ScopeGroups, oidc.ScopeProfile, oidc.ScopeEmail},
				[]string{oidc.ResponseTypeAuthorizationCodeFlow},
				[]string{oidc.ResponseModeFormPost, oidc.ResponseModeQuery},
				[]string{oidc.GrantTypeAuthorizationCode},
			},
			nil,
			nil,
		},
		{
			"ShouldNotOverrideConsentMode",
			func(have *schema.IdentityProvidersOpenIDConnect) {
				have.Clients[0].ConsentMode = "implicit"
			},
			func(t *testing.T, have *schema.IdentityProvidersOpenIDConnect) {
				assert.Equal(t, "implicit", have.Clients[0].ConsentMode)
			},
			tcv{
				nil,
				nil,
				nil,
				nil,
			},
			tcv{
				[]string{oidc.ScopeOpenID, oidc.ScopeGroups, oidc.ScopeProfile, oidc.ScopeEmail},
				[]string{oidc.ResponseTypeAuthorizationCodeFlow},
				[]string{oidc.ResponseModeFormPost, oidc.ResponseModeQuery},
				[]string{oidc.GrantTypeAuthorizationCode},
			},
			nil,
			nil,
		},
		{
			"ShouldSentConsentPreConfiguredDefaultDuration",
			func(have *schema.IdentityProvidersOpenIDConnect) {
				have.Clients[0].ConsentMode = "pre-configured"
			},
			func(t *testing.T, have *schema.IdentityProvidersOpenIDConnect) {
				assert.Equal(t, "pre-configured", have.Clients[0].ConsentMode)
				assert.Equal(t, schema.DefaultOpenIDConnectClientConfiguration.ConsentPreConfiguredDuration, have.Clients[0].ConsentPreConfiguredDuration)
			},
			tcv{
				nil,
				nil,
				nil,
				nil,
			},
			tcv{
				[]string{oidc.ScopeOpenID, oidc.ScopeGroups, oidc.ScopeProfile, oidc.ScopeEmail},
				[]string{oidc.ResponseTypeAuthorizationCodeFlow},
				[]string{oidc.ResponseModeFormPost, oidc.ResponseModeQuery},
				[]string{oidc.GrantTypeAuthorizationCode},
			},
			nil,
			nil,
		},
		{
			"ShouldRaiseErrorOnTokenEndpointClientAuthMethodPrivateKeyJWTMustSetAlg",
			func(have *schema.IdentityProvidersOpenIDConnect) {
				have.Clients[0].TokenEndpointAuthMethod = oidc.ClientAuthMethodPrivateKeyJWT
				have.Clients[0].Secret = tOpenIDConnectPBKDF2ClientSecret
			},
			nil,
			tcv{
				nil,
				nil,
				nil,
				nil,
			},
			tcv{
				[]string{oidc.ScopeOpenID, oidc.ScopeGroups, oidc.ScopeProfile, oidc.ScopeEmail},
				[]string{oidc.ResponseTypeAuthorizationCodeFlow},
				[]string{oidc.ResponseModeFormPost, oidc.ResponseModeQuery},
				[]string{oidc.GrantTypeAuthorizationCode},
			},
			nil,
			[]string{
				"identity_providers: oidc: clients: client 'test': option 'token_endpoint_auth_signing_alg' is required when option 'token_endpoint_auth_method' is configured to 'private_key_jwt'",
				"identity_providers: oidc: clients: client 'test': option 'public_keys' is required with 'token_endpoint_auth_method' set to 'private_key_jwt'",
			},
		},
		{
			"ShouldRaiseErrorOnTokenEndpointClientAuthMethodPrivateKeyJWTMustSetAlg",
			func(have *schema.IdentityProvidersOpenIDConnect) {
				have.Clients[0].TokenEndpointAuthMethod = oidc.ClientAuthMethodPrivateKeyJWT
				have.Clients[0].TokenEndpointAuthSigningAlg = "nope"
				have.Clients[0].Secret = tOpenIDConnectPBKDF2ClientSecret
			},
			nil,
			tcv{
				nil,
				nil,
				nil,
				nil,
			},
			tcv{
				[]string{oidc.ScopeOpenID, oidc.ScopeGroups, oidc.ScopeProfile, oidc.ScopeEmail},
				[]string{oidc.ResponseTypeAuthorizationCodeFlow},
				[]string{oidc.ResponseModeFormPost, oidc.ResponseModeQuery},
				[]string{oidc.GrantTypeAuthorizationCode},
			},
			nil,
			[]string{
				"identity_providers: oidc: clients: client 'test': option 'token_endpoint_auth_signing_alg' must be one of 'RS256', 'PS256', 'ES256', 'RS384', 'PS384', 'ES384', 'RS512', 'PS512', or 'ES512' when option 'token_endpoint_auth_method' is configured to 'private_key_jwt'",
				"identity_providers: oidc: clients: client 'test': option 'public_keys' is required with 'token_endpoint_auth_method' set to 'private_key_jwt'",
			},
		},
		{
			"ShouldRaiseErrorOnTokenEndpointClientAuthMethodPrivateKeyJWTMustSetKnownAlg",
			func(have *schema.IdentityProvidersOpenIDConnect) {
				have.Clients[0].TokenEndpointAuthMethod = oidc.ClientAuthMethodPrivateKeyJWT
				have.Clients[0].TokenEndpointAuthSigningAlg = oidc.SigningAlgECDSAUsingP384AndSHA384
				have.Clients[0].Secret = tOpenIDConnectPBKDF2ClientSecret
				have.Clients[0].PublicKeys.Values = []schema.JWK{
					{
						KeyID:     "test",
						Key:       keyRSA2048.Public(),
						Algorithm: oidc.SigningAlgRSAUsingSHA256,
					},
				}
			},
			nil,
			tcv{
				nil,
				nil,
				nil,
				nil,
			},
			tcv{
				[]string{oidc.ScopeOpenID, oidc.ScopeGroups, oidc.ScopeProfile, oidc.ScopeEmail},
				[]string{oidc.ResponseTypeAuthorizationCodeFlow},
				[]string{oidc.ResponseModeFormPost, oidc.ResponseModeQuery},
				[]string{oidc.GrantTypeAuthorizationCode},
			},
			nil,
			[]string{
				"identity_providers: oidc: clients: client 'test': option 'token_endpoint_auth_signing_alg' must be one of registered public key algorithm values 'RS256' when option 'token_endpoint_auth_method' is configured to 'private_key_jwt'",
			},
		},
		{
			"ShouldRaiseErrorOnTokenEndpointClientAuthMethodPrivateKeyJWTMustSetKnownAlg",
			func(have *schema.IdentityProvidersOpenIDConnect) {
				have.Clients[0].TokenEndpointAuthMethod = oidc.ClientAuthMethodPrivateKeyJWT
				have.Clients[0].TokenEndpointAuthSigningAlg = oidc.SigningAlgECDSAUsingP384AndSHA384
				have.Clients[0].Secret = tOpenIDConnectPBKDF2ClientSecret
			},
			nil,
			tcv{
				nil,
				nil,
				nil,
				nil,
			},
			tcv{
				[]string{oidc.ScopeOpenID, oidc.ScopeGroups, oidc.ScopeProfile, oidc.ScopeEmail},
				[]string{oidc.ResponseTypeAuthorizationCodeFlow},
				[]string{oidc.ResponseModeFormPost, oidc.ResponseModeQuery},
				[]string{oidc.GrantTypeAuthorizationCode},
			},
			nil,
			[]string{
				"identity_providers: oidc: clients: client 'test': option 'public_keys' is required with 'token_endpoint_auth_method' set to 'private_key_jwt'",
			},
		},
		{
			"ShouldRaiseErrorOnIncorrectlyConfiguredTokenEndpointClientAuthMethodClientSecretJWT",
			func(have *schema.IdentityProvidersOpenIDConnect) {
				have.Clients[0].TokenEndpointAuthMethod = oidc.ClientAuthMethodClientSecretJWT
				have.Clients[0].Secret = tOpenIDConnectPBKDF2ClientSecret
			},
			nil,
			tcv{
				nil,
				nil,
				nil,
				nil,
			},
			tcv{
				[]string{oidc.ScopeOpenID, oidc.ScopeGroups, oidc.ScopeProfile, oidc.ScopeEmail},
				[]string{oidc.ResponseTypeAuthorizationCodeFlow},
				[]string{oidc.ResponseModeFormPost, oidc.ResponseModeQuery},
				[]string{oidc.GrantTypeAuthorizationCode},
			},
			nil,
			[]string{
				"identity_providers: oidc: clients: client 'test': option 'secret' must be plaintext with option 'token_endpoint_auth_method' with a value of 'client_secret_jwt'",
			},
		},
		{
			"ShouldNotRaiseWarningOrErrorOnCorrectlyConfiguredTokenEndpointClientAuthMethodClientSecretJWT",
			func(have *schema.IdentityProvidersOpenIDConnect) {
				have.Clients[0].TokenEndpointAuthMethod = oidc.ClientAuthMethodClientSecretJWT
				have.Clients[0].Secret = tOpenIDConnectPlainTextClientSecret
			},
			nil,
			tcv{
				nil,
				nil,
				nil,
				nil,
			},
			tcv{
				[]string{oidc.ScopeOpenID, oidc.ScopeGroups, oidc.ScopeProfile, oidc.ScopeEmail},
				[]string{oidc.ResponseTypeAuthorizationCodeFlow},
				[]string{oidc.ResponseModeFormPost, oidc.ResponseModeQuery},
				[]string{oidc.GrantTypeAuthorizationCode},
			},
			nil,
			nil,
		},
		{
			"ShouldRaiseErrorOnIncorrectlyConfiguredTokenEndpointClientAuthMethodClientSecretJWT",
			func(have *schema.IdentityProvidersOpenIDConnect) {
				have.Clients[0].TokenEndpointAuthMethod = oidc.ClientAuthMethodClientSecretJWT
				have.Clients[0].Secret = MustDecodeSecret("$pbkdf2-sha512$310000$c8p78n7pUMln0jzvd4aK4Q$JNRBzwAo0ek5qKn50cFzzvE9RXV88h1wJn5KGiHrD0YKtZaR/nCb2CJPOsKaPK0hjf.9yHxzQGZziziccp6Yng")
			},
			nil,
			tcv{
				nil,
				nil,
				nil,
				nil,
			},
			tcv{
				[]string{oidc.ScopeOpenID, oidc.ScopeGroups, oidc.ScopeProfile, oidc.ScopeEmail},
				[]string{oidc.ResponseTypeAuthorizationCodeFlow},
				[]string{oidc.ResponseModeFormPost, oidc.ResponseModeQuery},
				[]string{oidc.GrantTypeAuthorizationCode},
			},
			nil,
			[]string{
				"identity_providers: oidc: clients: client 'test': option 'secret' must be plaintext with option 'token_endpoint_auth_method' with a value of 'client_secret_jwt'",
			},
		},
		{
			"ShouldNotRaiseWarningOrErrorOnCorrectlyConfiguredTokenEndpointClientAuthMethodClientSecretJWT",
			func(have *schema.IdentityProvidersOpenIDConnect) {
				have.Clients[0].TokenEndpointAuthMethod = oidc.ClientAuthMethodClientSecretJWT
				have.Clients[0].Secret = MustDecodeSecret("$plaintext$abc123")
			},
			nil,
			tcv{
				nil,
				nil,
				nil,
				nil,
			},
			tcv{
				[]string{oidc.ScopeOpenID, oidc.ScopeGroups, oidc.ScopeProfile, oidc.ScopeEmail},
				[]string{oidc.ResponseTypeAuthorizationCodeFlow},
				[]string{oidc.ResponseModeFormPost, oidc.ResponseModeQuery},
				[]string{oidc.GrantTypeAuthorizationCode},
			},
			nil,
			nil,
		},
		{
			"ShouldSetValidDefaultKeyID",
			func(have *schema.IdentityProvidersOpenIDConnect) {
				have.Clients[0].IDTokenSigningKeyID = "abcabc123"
				have.Clients[0].UserinfoSigningKeyID = "abc123abc"
				have.Discovery.ResponseObjectSigningKeyIDs = []string{"abcabc123", "abc123abc"}
			},
			nil,
			tcv{
				nil,
				nil,
				nil,
				nil,
			},
			tcv{
				[]string{oidc.ScopeOpenID, oidc.ScopeGroups, oidc.ScopeProfile, oidc.ScopeEmail},
				[]string{oidc.ResponseTypeAuthorizationCodeFlow},
				[]string{oidc.ResponseModeFormPost, oidc.ResponseModeQuery},
				[]string{oidc.GrantTypeAuthorizationCode},
			},
			nil,
			nil,
		},
		{
			"ShouldRaiseErrorOnInvalidKeyID",
			func(have *schema.IdentityProvidersOpenIDConnect) {
				have.Clients[0].IDTokenSigningKeyID = "ab"
				have.Clients[0].UserinfoSigningKeyID = "cd"
				have.Discovery.ResponseObjectSigningKeyIDs = []string{"abc123xyz"}
			},
			nil,
			tcv{
				nil,
				nil,
				nil,
				nil,
			},
			tcv{
				[]string{oidc.ScopeOpenID, oidc.ScopeGroups, oidc.ScopeProfile, oidc.ScopeEmail},
				[]string{oidc.ResponseTypeAuthorizationCodeFlow},
				[]string{oidc.ResponseModeFormPost, oidc.ResponseModeQuery},
				[]string{oidc.GrantTypeAuthorizationCode},
			},
			nil,
			[]string{
				"identity_providers: oidc: clients: client 'test': option 'userinfo_signing_key_id' must be one of 'abc123xyz' but it's configured as 'cd'",
				"identity_providers: oidc: clients: client 'test': option 'id_token_signing_key_id' must be one of 'abc123xyz' but it's configured as 'ab'",
			},
		},
		{
			"ShouldSetDefaultTokenEndpointAuthSigAlg",
			func(have *schema.IdentityProvidersOpenIDConnect) {
				have.Clients[0].TokenEndpointAuthMethod = oidc.ClientAuthMethodClientSecretJWT
				have.Clients[0].Secret = tOpenIDConnectPlainTextClientSecret
			},
			func(t *testing.T, have *schema.IdentityProvidersOpenIDConnect) {
				assert.Equal(t, oidc.SigningAlgHMACUsingSHA256, have.Clients[0].TokenEndpointAuthSigningAlg)
			},
			tcv{
				nil,
				nil,
				nil,
				nil,
			},
			tcv{
				[]string{oidc.ScopeOpenID, oidc.ScopeGroups, oidc.ScopeProfile, oidc.ScopeEmail},
				[]string{oidc.ResponseTypeAuthorizationCodeFlow},
				[]string{oidc.ResponseModeFormPost, oidc.ResponseModeQuery},
				[]string{oidc.GrantTypeAuthorizationCode},
			},
			nil,
			nil,
		},
		{
			"ShouldRaiseErrorOnInvalidPublicTokenAuthAlg",
			func(have *schema.IdentityProvidersOpenIDConnect) {
				have.Clients[0].TokenEndpointAuthMethod = oidc.ClientAuthMethodClientSecretJWT
				have.Clients[0].TokenEndpointAuthSigningAlg = oidc.SigningAlgHMACUsingSHA256
				have.Clients[0].Secret = nil
				have.Clients[0].Public = true
			},
			func(t *testing.T, have *schema.IdentityProvidersOpenIDConnect) {
				assert.Equal(t, oidc.SigningAlgHMACUsingSHA256, have.Clients[0].TokenEndpointAuthSigningAlg)
			},
			tcv{
				nil,
				nil,
				nil,
				nil,
			},
			tcv{
				[]string{oidc.ScopeOpenID, oidc.ScopeGroups, oidc.ScopeProfile, oidc.ScopeEmail},
				[]string{oidc.ResponseTypeAuthorizationCodeFlow},
				[]string{oidc.ResponseModeFormPost, oidc.ResponseModeQuery},
				[]string{oidc.GrantTypeAuthorizationCode},
			},
			nil,
			[]string{
				"identity_providers: oidc: clients: client 'test': option 'token_endpoint_auth_method' must be 'none' when configured as the public client type but it's configured as 'client_secret_jwt'",
			},
		},
		{
			"ShouldRaiseErrorOnInvalidTokenAuthAlgClientTypeConfidential",
			func(have *schema.IdentityProvidersOpenIDConnect) {
				have.Clients[0].TokenEndpointAuthMethod = oidc.ClientAuthMethodClientSecretJWT
				have.Clients[0].TokenEndpointAuthSigningAlg = oidc.EndpointToken
				have.Clients[0].Secret = tOpenIDConnectPlainTextClientSecret
			},
			func(t *testing.T, have *schema.IdentityProvidersOpenIDConnect) {
				assert.Equal(t, oidc.EndpointToken, have.Clients[0].TokenEndpointAuthSigningAlg)
			},
			tcv{
				nil,
				nil,
				nil,
				nil,
			},
			tcv{
				[]string{oidc.ScopeOpenID, oidc.ScopeGroups, oidc.ScopeProfile, oidc.ScopeEmail},
				[]string{oidc.ResponseTypeAuthorizationCodeFlow},
				[]string{oidc.ResponseModeFormPost, oidc.ResponseModeQuery},
				[]string{oidc.GrantTypeAuthorizationCode},
			},
			nil,
			[]string{
				"identity_providers: oidc: clients: client 'test': option 'token_endpoint_auth_signing_alg' must be one of 'HS256', 'HS384', or 'HS512' when option 'token_endpoint_auth_method' is configured to 'client_secret_jwt'",
			},
		},
	}

	errDeprecatedFunc := func() {}

	for _, tc := range testCasses {
		t.Run(tc.name, func(t *testing.T) {
			have := &schema.IdentityProvidersOpenIDConnect{
				Discovery: schema.OpenIDConnectDiscovery{
					ResponseObjectSigningAlgs: []string{oidc.SigningAlgRSAUsingSHA256},
				},
				Clients: []schema.IdentityProvidersOpenIDConnectClient{
					{
						ID:            "test",
						Secret:        tOpenIDConnectPBKDF2ClientSecret,
						Scopes:        tc.have.Scopes,
						ResponseModes: tc.have.ResponseModes,
						ResponseTypes: tc.have.ResponseTypes,
						GrantTypes:    tc.have.GrantTypes,
					},
				},
			}

			if tc.setup != nil {
				tc.setup(have)
			}

			val := schema.NewStructValidator()

			validateOIDCClient(0, have, val, errDeprecatedFunc)

			t.Run("General", func(t *testing.T) {
				assert.Equal(t, tc.expected.Scopes, have.Clients[0].Scopes)
				assert.Equal(t, tc.expected.ResponseTypes, have.Clients[0].ResponseTypes)
				assert.Equal(t, tc.expected.ResponseModes, have.Clients[0].ResponseModes)
				assert.Equal(t, tc.expected.GrantTypes, have.Clients[0].GrantTypes)

				if tc.validate != nil {
					tc.validate(t, have)
				}
			})

			t.Run("Warnings", func(t *testing.T) {
				require.Len(t, val.Warnings(), len(tc.serrs))
				for i, err := range tc.serrs {
					assert.EqualError(t, val.Warnings()[i], err)
				}
			})

			t.Run("Errors", func(t *testing.T) {
				require.Len(t, val.Errors(), len(tc.errs))
				for i, err := range tc.errs {
					assert.EqualError(t, val.Errors()[i], err)
				}
			})
		})
	}
}

func TestValidateOIDCClientTokenEndpointAuthMethod(t *testing.T) {
	testCasses := []struct {
		name     string
		have     string
		public   bool
		expected string
		errs     []string
	}{
		{"ShouldSetDefaultValueConfidential", "", false, "", nil},
		{"ShouldErrorOnInvalidValue", "abc", false, "abc",
			[]string{
				"identity_providers: oidc: clients: client 'test': option 'token_endpoint_auth_method' must be one of 'none', 'client_secret_post', 'client_secret_basic', 'private_key_jwt', or 'client_secret_jwt' but it's configured as 'abc'",
			},
		},
		{"ShouldErrorOnInvalidValueForPublicClient", "client_secret_post", true, "client_secret_post",
			[]string{
				"identity_providers: oidc: clients: client 'test': option 'token_endpoint_auth_method' must be 'none' when configured as the public client type but it's configured as 'client_secret_post'",
			},
		},
		{"ShouldErrorOnInvalidValueForConfidentialClient", "none", false, "none",
			[]string{
				"identity_providers: oidc: clients: client 'test': option 'token_endpoint_auth_method' must be one of 'client_secret_post', 'client_secret_basic', or 'private_key_jwt' when configured as the confidential client type unless it only includes implicit flow response types such as 'id_token', 'token', and 'id_token token' but it's configured as 'none'",
			},
		},
	}

	for _, tc := range testCasses {
		t.Run(tc.name, func(t *testing.T) {
			have := &schema.IdentityProvidersOpenIDConnect{
				Clients: []schema.IdentityProvidersOpenIDConnectClient{
					{
						ID:                      "test",
						Public:                  tc.public,
						TokenEndpointAuthMethod: tc.have,
					},
				},
			}

			val := schema.NewStructValidator()

			validateOIDCClientTokenEndpointAuth(0, have, val)

			assert.Equal(t, tc.expected, have.Clients[0].TokenEndpointAuthMethod)
			assert.Len(t, val.Warnings(), 0)
			require.Len(t, val.Errors(), len(tc.errs))

			if tc.errs != nil {
				for i, err := range tc.errs {
					assert.EqualError(t, val.Errors()[i], err)
				}
			}
		})
	}
}

func TestValidateOIDCClientJWKS(t *testing.T) {
	frankenchain := schema.NewX509CertificateChainFromCerts([]*x509.Certificate{certRSA2048.Leaf(), certRSA1024.Leaf()})
	frankenkey := &rsa.PrivateKey{}

	*frankenkey = *keyRSA2048

	frankenkey.PublicKey.N = nil

	testCases := []struct {
		name     string
		haveURI  *url.URL
		haveJWKS []schema.JWK
		setup    func(config *schema.IdentityProvidersOpenIDConnect)
		expected func(t *testing.T, config *schema.IdentityProvidersOpenIDConnect)
		errs     []string
	}{
		{
			"ShouldValidateURL",
			MustParseURL("https://example.com"),
			nil,
			nil,
			nil,
			nil,
		},
		{
			"ShouldErrorOnHTTPURL",
			MustParseURL("http://example.com"),
			nil,
			nil,
			nil,
			[]string{
				"identity_providers: oidc: clients: client 'test': public_keys: option 'uri' must have the 'https' scheme but the scheme is 'http'",
			},
		},
		{
			"ShouldErrorOnBothDefined",
			MustParseURL("http://example.com"),
			[]schema.JWK{
				{KeyID: "test"},
			},
			nil,
			nil,
			[]string{
				"identity_providers: oidc: clients: client 'test': public_keys: option 'uri' must not be defined at the same time as option 'values'",
			},
		},
		{
			"ShouldAllowGoodKey",
			nil,
			[]schema.JWK{
				{KeyID: "test", Use: oidc.KeyUseSignature, Algorithm: oidc.SigningAlgRSAUsingSHA256, Key: keyRSA2048PKCS8.Public()},
			},
			nil,
			nil,
			nil,
		},
		{
			"ShouldAllowGoodKeyWithCertificate",
			nil,
			[]schema.JWK{
				{KeyID: "test", Use: oidc.KeyUseSignature, Algorithm: oidc.SigningAlgRSAUsingSHA256, Key: keyRSA2048.Public(), CertificateChain: certRSA2048},
			},
			nil,
			nil,
			nil,
		},
		{
			"ShouldErrorOnPrivateKey",
			nil,
			[]schema.JWK{
				{KeyID: "test", Use: oidc.KeyUseSignature, Algorithm: oidc.SigningAlgRSAUsingSHA256, Key: keyRSA2048PKCS8},
			},
			nil,
			nil,
			[]string{
				"identity_providers: oidc: clients: client 'test': public_keys: values: key #1 with key id 'test': option 'key' must be a RSA public key or ECDSA public key but it's type is *rsa.PrivateKey",
			},
		},
		{
			"ShouldErrorOnMissingKID",
			nil,
			[]schema.JWK{
				{Use: oidc.KeyUseSignature, Algorithm: oidc.SigningAlgRSAUsingSHA256, Key: keyRSA2048PKCS8.Public()},
			},
			nil,
			nil,
			[]string{
				"identity_providers: oidc: clients: client 'test': public_keys: values: key #1: option 'key_id' must be provided",
			},
		},
		{
			"ShouldFailOnNonKey",
			nil,
			[]schema.JWK{
				{Use: oidc.KeyUseSignature, Algorithm: oidc.SigningAlgRSAUsingSHA256, Key: "nokey", KeyID: "KeyID"},
			},
			nil,
			nil,
			[]string{
				"identity_providers: oidc: clients: client 'test': public_keys: values: key #1 with key id 'KeyID': option 'key' failed to get key properties: the key type 'string' is unknown or not valid for the configuration",
			},
		},
		{
			"ShouldFailOnBadUseAlg",
			nil,
			[]schema.JWK{
				{KeyID: "test", Use: "enc", Algorithm: "bad", Key: keyRSA2048PKCS8.Public()},
			},
			nil,
			nil,
			[]string{
				"identity_providers: oidc: clients: client 'test': public_keys: values: key #1 with key id 'test': option 'use' must be one of 'sig' but it's configured as 'enc'",
				"identity_providers: oidc: clients: client 'test': public_keys: values: key #1 with key id 'test': option 'algorithm' must be one of 'RS256', 'PS256', 'ES256', 'RS384', 'PS384', 'ES384', 'RS512', 'PS512', or 'ES512' but it's configured as 'bad'",
			},
		},
		{
			"ShouldFailOnEmptyKey",
			nil,
			[]schema.JWK{
				{KeyID: "test", Use: oidc.KeyUseSignature, Algorithm: oidc.SigningAlgRSAUsingSHA256, Key: nil},
			},
			nil,
			nil,
			[]string{
				"identity_providers: oidc: clients: client 'test': public_keys: values: key #1: option 'key' must be provided",
			},
		},
		{
			"ShouldFailOnMalformedKey",
			nil,
			[]schema.JWK{
				{KeyID: "test", Use: oidc.KeyUseSignature, Algorithm: oidc.SigningAlgRSAUsingSHA256, Key: frankenkey.Public()},
			},
			nil,
			nil,
			[]string{
				"identity_providers: oidc: clients: client 'test': public_keys: values: key #1: option 'key' option 'key' must be a valid private key but the provided data is malformed as it's missing the public key bits",
			},
		},
		{
			"ShouldFailOnBadKeySize",
			nil,
			[]schema.JWK{
				{KeyID: "test", Use: oidc.KeyUseSignature, Algorithm: oidc.SigningAlgRSAUsingSHA256, Key: keyRSA1024.Public()},
			},
			nil,
			nil,
			[]string{
				"identity_providers: oidc: clients: client 'test': public_keys: values: key #1 with key id 'test': option 'key' is an RSA 1024 bit private key but it must at minimum be a RSA 2048 bit private key",
			},
		},
		{
			"ShouldFailOnMismatchedKeyCert",
			nil,
			[]schema.JWK{
				{KeyID: "test", Use: oidc.KeyUseSignature, Algorithm: oidc.SigningAlgRSAUsingSHA256, Key: keyRSA2048PKCS8.Public(), CertificateChain: certRSA2048},
			},
			nil,
			nil,
			[]string{
				"identity_providers: oidc: clients: client 'test': public_keys: values: key #1 with key id 'test': option 'certificate_chain' does not appear to contain the public key for the public key provided by option 'key'",
			},
		},
		{
			"ShouldFailOnMismatchedCertChain",
			nil,
			[]schema.JWK{
				{KeyID: "test", Use: oidc.KeyUseSignature, Algorithm: oidc.SigningAlgRSAUsingSHA256, Key: keyRSA2048.Public(), CertificateChain: frankenchain},
			},
			nil,
			nil,
			[]string{
				"identity_providers: oidc: clients: client 'test': public_keys: values: key #1 with key id 'test': option 'certificate_chain' produced an error during validation of the chain: certificate #1 in chain is not signed properly by certificate #2 in chain: x509: invalid signature: parent certificate cannot sign this kind of certificate",
			},
		},
		{
			"ShouldSetDefaultUseAlgRSA",
			nil,
			[]schema.JWK{
				{KeyID: "test", Use: "", Algorithm: "", Key: keyRSA2048PKCS8.Public()},
			},
			nil,
			func(t *testing.T, config *schema.IdentityProvidersOpenIDConnect) {
				assert.Equal(t, oidc.KeyUseSignature, config.Clients[0].PublicKeys.Values[0].Use)
				assert.Equal(t, oidc.SigningAlgRSAUsingSHA256, config.Clients[0].PublicKeys.Values[0].Algorithm)
			},
			nil,
		},
		{
			"ShouldSetDefaultUseAlgECDSA256",
			nil,
			[]schema.JWK{
				{KeyID: "test", Use: "", Algorithm: "", Key: keyECDSAP256.Public()},
			},
			nil,
			func(t *testing.T, config *schema.IdentityProvidersOpenIDConnect) {
				assert.Equal(t, oidc.KeyUseSignature, config.Clients[0].PublicKeys.Values[0].Use)
				assert.Equal(t, oidc.SigningAlgECDSAUsingP256AndSHA256, config.Clients[0].PublicKeys.Values[0].Algorithm)
			},
			nil,
		},
		{
			"ShouldSetDefaultUseAlgECDSA384",
			nil,
			[]schema.JWK{
				{KeyID: "test", Use: "", Algorithm: "", Key: keyECDSAP384.Public()},
			},
			nil,
			func(t *testing.T, config *schema.IdentityProvidersOpenIDConnect) {
				assert.Equal(t, oidc.KeyUseSignature, config.Clients[0].PublicKeys.Values[0].Use)
				assert.Equal(t, oidc.SigningAlgECDSAUsingP384AndSHA384, config.Clients[0].PublicKeys.Values[0].Algorithm)
			},
			nil,
		},
		{
			"ShouldSetDefaultUseAlgECDSA521",
			nil,
			[]schema.JWK{
				{KeyID: "test", Use: "", Algorithm: "", Key: keyECDSAP521.Public()},
			},
			nil,
			func(t *testing.T, config *schema.IdentityProvidersOpenIDConnect) {
				assert.Equal(t, oidc.KeyUseSignature, config.Clients[0].PublicKeys.Values[0].Use)
				assert.Equal(t, oidc.SigningAlgECDSAUsingP521AndSHA512, config.Clients[0].PublicKeys.Values[0].Algorithm)
			},
			nil,
		},
		{
			"ShouldConfigureRegisteredRequestObjectAlgs",
			nil,
			[]schema.JWK{
				{KeyID: "test", Use: "", Algorithm: "", Key: keyECDSAP521.Public()},
			},
			nil,
			func(t *testing.T, config *schema.IdentityProvidersOpenIDConnect) {
				assert.Equal(t, oidc.KeyUseSignature, config.Clients[0].PublicKeys.Values[0].Use)
				assert.Equal(t, oidc.SigningAlgECDSAUsingP521AndSHA512, config.Clients[0].PublicKeys.Values[0].Algorithm)

				assert.Equal(t, []string{oidc.SigningAlgECDSAUsingP521AndSHA512}, config.Discovery.RequestObjectSigningAlgs)
			},
			nil,
		},
		{
			"ShouldOnlyAllowRequetsObjectSigningAlgsThatTheClientHasKeysFor",
			nil,
			[]schema.JWK{
				{KeyID: "test", Use: "", Algorithm: "", Key: keyECDSAP521.Public()},
			},
			func(config *schema.IdentityProvidersOpenIDConnect) {
				config.Clients[0].RequestObjectSigningAlg = oidc.SigningAlgRSAUsingSHA512
			},
			func(t *testing.T, config *schema.IdentityProvidersOpenIDConnect) {
				assert.Equal(t, oidc.KeyUseSignature, config.Clients[0].PublicKeys.Values[0].Use)
				assert.Equal(t, oidc.SigningAlgECDSAUsingP521AndSHA512, config.Clients[0].PublicKeys.Values[0].Algorithm)

				assert.Equal(t, []string{oidc.SigningAlgECDSAUsingP521AndSHA512}, config.Discovery.RequestObjectSigningAlgs)
			},
			[]string{
				"identity_providers: oidc: clients: client 'test': option 'request_object_signing_alg' must be one of 'ES512' configured in the client option 'public_keys'",
			},
		},
	}

	for _, tc := range testCases {
		t.Run(tc.name, func(t *testing.T) {
			config := &schema.IdentityProvidersOpenIDConnect{
				Clients: []schema.IdentityProvidersOpenIDConnectClient{
					{
						ID: "test",
						PublicKeys: schema.IdentityProvidersOpenIDConnectClientPublicKeys{
							URI:    tc.haveURI,
							Values: tc.haveJWKS,
						},
					},
				},
			}

			if tc.setup != nil {
				tc.setup(config)
			}

			val := schema.NewStructValidator()

			validateOIDCClientPublicKeys(0, config, val)

			if tc.expected != nil {
				tc.expected(t, config)
			}

			n := len(tc.errs)

			assert.Len(t, val.Warnings(), 0)

			theErrors := val.Errors()
			require.Len(t, theErrors, n)

			for i := 0; i < n; i++ {
				assert.EqualError(t, theErrors[i], tc.errs[i])
			}
		})
	}
}

func TestValidateOIDCIssuer(t *testing.T) {
	frankenchain := schema.NewX509CertificateChainFromCerts([]*x509.Certificate{certRSA2048.Leaf(), certRSA1024.Leaf()})
	frankenkey := &rsa.PrivateKey{}

	*frankenkey = *keyRSA2048

	frankenkey.PublicKey.N = nil

	testCases := []struct {
		name     string
		have     schema.IdentityProvidersOpenIDConnect
		expected schema.IdentityProvidersOpenIDConnect
		errs     []string
	}{
		{
			"ShouldMapLegacyConfiguration",
			schema.IdentityProvidersOpenIDConnect{
				IssuerPrivateKey: keyRSA2048,
			},
			schema.IdentityProvidersOpenIDConnect{
				IssuerPrivateKey: keyRSA2048,
				IssuerPrivateKeys: []schema.JWK{
					{KeyID: "1f8bfc", Key: keyRSA2048, Algorithm: oidc.SigningAlgRSAUsingSHA256, Use: oidc.KeyUseSignature},
				},
				Discovery: schema.OpenIDConnectDiscovery{
					DefaultKeyIDs:             map[string]string{oidc.SigningAlgRSAUsingSHA256: "1f8bfc"},
					ResponseObjectSigningAlgs: []string{oidc.SigningAlgRSAUsingSHA256},
				},
			},
			nil,
		},
		{
			"ShouldSetDefaultKeyValues",
			schema.IdentityProvidersOpenIDConnect{
				IssuerPrivateKeys: []schema.JWK{
					{Key: keyRSA2048, CertificateChain: certRSA2048},
					{Key: keyECDSAP256, CertificateChain: certECDSAP256},
					{Key: keyECDSAP384, CertificateChain: certECDSAP384},
					{Key: keyECDSAP521, CertificateChain: certECDSAP521},
				},
			},
			schema.IdentityProvidersOpenIDConnect{
				IssuerPrivateKeys: []schema.JWK{
					{Key: keyRSA2048, CertificateChain: certRSA2048, Algorithm: oidc.SigningAlgRSAUsingSHA256, Use: oidc.KeyUseSignature, KeyID: "1f8bfc"},
					{Key: keyECDSAP256, CertificateChain: certECDSAP256, Algorithm: oidc.SigningAlgECDSAUsingP256AndSHA256, Use: oidc.KeyUseSignature, KeyID: "1e7788"},
					{Key: keyECDSAP384, CertificateChain: certECDSAP384, Algorithm: oidc.SigningAlgECDSAUsingP384AndSHA384, Use: oidc.KeyUseSignature, KeyID: "ba8508"},
					{Key: keyECDSAP521, CertificateChain: certECDSAP521, Algorithm: oidc.SigningAlgECDSAUsingP521AndSHA512, Use: oidc.KeyUseSignature, KeyID: "7ecbac"},
				},
				Discovery: schema.OpenIDConnectDiscovery{
					DefaultKeyIDs: map[string]string{
						oidc.SigningAlgRSAUsingSHA256:          "1f8bfc",
						oidc.SigningAlgECDSAUsingP256AndSHA256: "1e7788",
						oidc.SigningAlgECDSAUsingP384AndSHA384: "ba8508",
						oidc.SigningAlgECDSAUsingP521AndSHA512: "7ecbac",
					},
					ResponseObjectSigningAlgs: []string{oidc.SigningAlgRSAUsingSHA256, oidc.SigningAlgECDSAUsingP256AndSHA256, oidc.SigningAlgECDSAUsingP384AndSHA384, oidc.SigningAlgECDSAUsingP521AndSHA512},
				},
			},
			nil,
		},
		{
			"ShouldNotRaiseErrorsMultipleRSA256Keys",
			schema.IdentityProvidersOpenIDConnect{
				IssuerPrivateKeys: []schema.JWK{
					{Key: keyRSA2048, CertificateChain: certRSA2048},
					{Key: keyRSA4096, CertificateChain: certRSA4096},
				},
			},
			schema.IdentityProvidersOpenIDConnect{
				IssuerPrivateKeys: []schema.JWK{
					{Key: keyRSA2048, CertificateChain: certRSA2048, Algorithm: oidc.SigningAlgRSAUsingSHA256, Use: oidc.KeyUseSignature, KeyID: "1f8bfc"},
					{Key: keyRSA4096, CertificateChain: certRSA4096, Algorithm: oidc.SigningAlgRSAUsingSHA256, Use: oidc.KeyUseSignature, KeyID: "bf1e10"},
				},
				Discovery: schema.OpenIDConnectDiscovery{
					DefaultKeyIDs:             map[string]string{oidc.SigningAlgRSAUsingSHA256: "1f8bfc"},
					ResponseObjectSigningAlgs: []string{oidc.SigningAlgRSAUsingSHA256},
				},
			},
			nil,
		},
		{
			"ShouldRaiseErrorsDuplicateRSA256Keys",
			schema.IdentityProvidersOpenIDConnect{
				IssuerPrivateKeys: []schema.JWK{
					{Key: keyRSA4096, CertificateChain: certRSA4096, Algorithm: oidc.SigningAlgRSAUsingSHA512},
				},
			},
			schema.IdentityProvidersOpenIDConnect{
				IssuerPrivateKeys: []schema.JWK{
					{Key: keyRSA4096, CertificateChain: certRSA4096, Algorithm: oidc.SigningAlgRSAUsingSHA512, Use: oidc.KeyUseSignature, KeyID: "bf1e10"},
				},
				Discovery: schema.OpenIDConnectDiscovery{
					DefaultKeyIDs:             map[string]string{oidc.SigningAlgRSAUsingSHA512: "bf1e10"},
					ResponseObjectSigningAlgs: []string{oidc.SigningAlgRSAUsingSHA512},
				},
			},
			[]string{
				"identity_providers: oidc: issuer_private_keys: keys: must at least have one key supporting the 'RS256' algorithm but only has 'RS512'",
			},
		},
		{
			"ShouldRaiseErrorOnBadCurve",
			schema.IdentityProvidersOpenIDConnect{
				IssuerPrivateKeys: []schema.JWK{
					{Key: keyRSA4096, CertificateChain: certRSA4096},
					{Key: keyECDSAP224, CertificateChain: certECDSAP224},
				},
			},
			schema.IdentityProvidersOpenIDConnect{
				IssuerPrivateKeys: []schema.JWK{
					{Key: keyRSA4096, CertificateChain: certRSA4096, Algorithm: oidc.SigningAlgRSAUsingSHA256, Use: oidc.KeyUseSignature, KeyID: "bf1e10"},
					{Key: keyECDSAP224, CertificateChain: certECDSAP224},
				},
				Discovery: schema.OpenIDConnectDiscovery{
					DefaultKeyIDs:             map[string]string{oidc.SigningAlgRSAUsingSHA256: "bf1e10"},
					ResponseObjectSigningAlgs: []string{oidc.SigningAlgRSAUsingSHA256},
				},
			},
			[]string{
				"identity_providers: oidc: issuer_private_keys: key #2: option 'key' failed to calculate thumbprint to configure key id value: square/go-jose: unsupported/unknown elliptic curve",
			},
		},
		{
			"ShouldRaiseErrorOnBadRSAKey",
			schema.IdentityProvidersOpenIDConnect{
				IssuerPrivateKeys: []schema.JWK{
					{Key: keyRSA1024, CertificateChain: certRSA1024},
				},
			},
			schema.IdentityProvidersOpenIDConnect{
				IssuerPrivateKeys: []schema.JWK{
					{Key: keyRSA1024, CertificateChain: certRSA1024, Algorithm: oidc.SigningAlgRSAUsingSHA256, Use: oidc.KeyUseSignature, KeyID: "cf375e"},
				},
				Discovery: schema.OpenIDConnectDiscovery{
					DefaultKeyIDs:             map[string]string{oidc.SigningAlgRSAUsingSHA256: "cf375e"},
					ResponseObjectSigningAlgs: []string{oidc.SigningAlgRSAUsingSHA256},
				},
			},
			[]string{
				"identity_providers: oidc: issuer_private_keys: key #1 with key id 'cf375e': option 'key' is an RSA 1024 bit private key but it must at minimum be a RSA 2048 bit private key",
			},
		},
		{
			"ShouldRaiseErrorOnBadAlg",
			schema.IdentityProvidersOpenIDConnect{
				IssuerPrivateKeys: []schema.JWK{
					{Key: keyRSA4096, CertificateChain: certRSA4096, Algorithm: "invalid"},
				},
			},
			schema.IdentityProvidersOpenIDConnect{
				IssuerPrivateKeys: []schema.JWK{
					{Key: keyRSA4096, CertificateChain: certRSA4096, Algorithm: "invalid", Use: oidc.KeyUseSignature, KeyID: "bf1e10"},
				},
				Discovery: schema.OpenIDConnectDiscovery{
					DefaultKeyIDs:             map[string]string{},
					ResponseObjectSigningAlgs: []string{"invalid"},
				},
			},
			[]string{
				"identity_providers: oidc: issuer_private_keys: key #1 with key id 'bf1e10': option 'algorithm' must be one of 'RS256', 'PS256', 'ES256', 'RS384', 'PS384', 'ES384', 'RS512', 'PS512', or 'ES512' but it's configured as 'invalid'",
				"identity_providers: oidc: issuer_private_keys: keys: must at least have one key supporting the 'RS256' algorithm but only has 'invalid'",
			},
		},
		{
			"ShouldRaiseErrorOnBadUse",
			schema.IdentityProvidersOpenIDConnect{
				IssuerPrivateKeys: []schema.JWK{
					{Key: keyRSA4096, CertificateChain: certRSA4096, Use: "invalid"},
				},
			},
			schema.IdentityProvidersOpenIDConnect{
				IssuerPrivateKeys: []schema.JWK{
					{Key: keyRSA4096, CertificateChain: certRSA4096, Algorithm: oidc.SigningAlgRSAUsingSHA256, Use: "invalid", KeyID: "bf1e10"},
				},
				Discovery: schema.OpenIDConnectDiscovery{
					DefaultKeyIDs:             map[string]string{oidc.SigningAlgRSAUsingSHA256: "bf1e10"},
					ResponseObjectSigningAlgs: []string{oidc.SigningAlgRSAUsingSHA256},
				},
			},
			[]string{
				"identity_providers: oidc: issuer_private_keys: key #1 with key id 'bf1e10': option 'use' must be one of 'sig' but it's configured as 'invalid'",
			},
		},
		{
			"ShouldRaiseErrorOnBadKeyIDLength",
			schema.IdentityProvidersOpenIDConnect{
				IssuerPrivateKeys: []schema.JWK{
					{Key: keyRSA4096, CertificateChain: certRSA4096, KeyID: "thisistoolongthisistoolongthisistoolongthisistoolongthisistoolongthisistoolongthisistoolongthisistoolongthisistoolong"},
				},
			},
			schema.IdentityProvidersOpenIDConnect{
				IssuerPrivateKeys: []schema.JWK{
					{Key: keyRSA4096, CertificateChain: certRSA4096, Algorithm: oidc.SigningAlgRSAUsingSHA256, Use: oidc.KeyUseSignature, KeyID: "thisistoolongthisistoolongthisistoolongthisistoolongthisistoolongthisistoolongthisistoolongthisistoolongthisistoolong"},
				},
				Discovery: schema.OpenIDConnectDiscovery{
					DefaultKeyIDs:             map[string]string{oidc.SigningAlgRSAUsingSHA256: "thisistoolongthisistoolongthisistoolongthisistoolongthisistoolongthisistoolongthisistoolongthisistoolongthisistoolong"},
					ResponseObjectSigningAlgs: []string{oidc.SigningAlgRSAUsingSHA256},
				},
			},
			[]string{
				"identity_providers: oidc: issuer_private_keys: key #1 with key id 'thisistoolongthisistoolongthisistoolongthisistoolongthisistoolongthisistoolongthisistoolongthisistoolongthisistoolong': option `key_id` must be 100 characters or less",
			},
		},
		{
			"ShouldRaiseErrorOnBadKeyIDCharacters",
			schema.IdentityProvidersOpenIDConnect{
				IssuerPrivateKeys: []schema.JWK{
					{Key: keyRSA4096, CertificateChain: certRSA4096, KeyID: "x@x"},
					{Key: keyRSA4096, CertificateChain: certRSA4096, KeyID: "-xx"},
					{Key: keyRSA4096, CertificateChain: certRSA4096, KeyID: "xx."},
				},
			},
			schema.IdentityProvidersOpenIDConnect{
				IssuerPrivateKeys: []schema.JWK{
					{Key: keyRSA4096, CertificateChain: certRSA4096, Algorithm: oidc.SigningAlgRSAUsingSHA256, Use: oidc.KeyUseSignature, KeyID: "x@x"},
					{Key: keyRSA4096, CertificateChain: certRSA4096, Algorithm: oidc.SigningAlgRSAUsingSHA256, Use: oidc.KeyUseSignature, KeyID: "-xx"},
					{Key: keyRSA4096, CertificateChain: certRSA4096, Algorithm: oidc.SigningAlgRSAUsingSHA256, Use: oidc.KeyUseSignature, KeyID: "xx."},
				},
				Discovery: schema.OpenIDConnectDiscovery{
					DefaultKeyIDs:             map[string]string{oidc.SigningAlgRSAUsingSHA256: "x@x"},
					ResponseObjectSigningAlgs: []string{oidc.SigningAlgRSAUsingSHA256},
				},
			},
			[]string{
				"identity_providers: oidc: issuer_private_keys: key #1 with key id 'x@x': option 'key_id' must only contain RFC3986 unreserved characters and must only start and end with alphanumeric characters",
				"identity_providers: oidc: issuer_private_keys: key #2 with key id '-xx': option 'key_id' must only contain RFC3986 unreserved characters and must only start and end with alphanumeric characters",
				"identity_providers: oidc: issuer_private_keys: key #3 with key id 'xx.': option 'key_id' must only contain RFC3986 unreserved characters and must only start and end with alphanumeric characters",
			},
		},
		{
			"ShouldNotRaiseErrorOnGoodKeyIDCharacters",
			schema.IdentityProvidersOpenIDConnect{
				IssuerPrivateKeys: []schema.JWK{
					{Key: keyRSA4096, CertificateChain: certRSA4096, KeyID: "x-x"},
					{Key: keyRSA4096, CertificateChain: certRSA4096, KeyID: "x"},
					{Key: keyRSA4096, CertificateChain: certRSA4096, KeyID: "xx"},
				},
			},
			schema.IdentityProvidersOpenIDConnect{
				IssuerPrivateKeys: []schema.JWK{
					{Key: keyRSA4096, CertificateChain: certRSA4096, Algorithm: oidc.SigningAlgRSAUsingSHA256, Use: oidc.KeyUseSignature, KeyID: "x-x"},
					{Key: keyRSA4096, CertificateChain: certRSA4096, Algorithm: oidc.SigningAlgRSAUsingSHA256, Use: oidc.KeyUseSignature, KeyID: "x"},
					{Key: keyRSA4096, CertificateChain: certRSA4096, Algorithm: oidc.SigningAlgRSAUsingSHA256, Use: oidc.KeyUseSignature, KeyID: "xx"},
				},
				Discovery: schema.OpenIDConnectDiscovery{
					DefaultKeyIDs:             map[string]string{oidc.SigningAlgRSAUsingSHA256: "x-x"},
					ResponseObjectSigningAlgs: []string{oidc.SigningAlgRSAUsingSHA256},
				},
			},
			nil,
		},
		{
			"ShouldRaiseErrorOnBadKeyIDDuplicates",
			schema.IdentityProvidersOpenIDConnect{
				IssuerPrivateKeys: []schema.JWK{
					{Key: keyRSA4096, CertificateChain: certRSA4096, KeyID: "x"},
					{Key: keyRSA2048, CertificateChain: certRSA2048, Algorithm: oidc.SigningAlgRSAPSSUsingSHA256, KeyID: "x"},
				},
			},
			schema.IdentityProvidersOpenIDConnect{
				IssuerPrivateKeys: []schema.JWK{
					{Key: keyRSA4096, CertificateChain: certRSA4096, Algorithm: oidc.SigningAlgRSAUsingSHA256, Use: oidc.KeyUseSignature, KeyID: "x"},
					{Key: keyRSA2048, CertificateChain: certRSA2048, Algorithm: oidc.SigningAlgRSAPSSUsingSHA256, Use: oidc.KeyUseSignature, KeyID: "x"},
				},
				Discovery: schema.OpenIDConnectDiscovery{
					DefaultKeyIDs:             map[string]string{oidc.SigningAlgRSAUsingSHA256: "x", oidc.SigningAlgRSAPSSUsingSHA256: "x"},
					ResponseObjectSigningAlgs: []string{oidc.SigningAlgRSAUsingSHA256, oidc.SigningAlgRSAPSSUsingSHA256},
				},
			},
			[]string{
				"identity_providers: oidc: issuer_private_keys: key #2 with key id 'x': option 'key_id' must be unique",
			},
		},
		{
			"ShouldRaiseErrorOnEd25519Keys",
			schema.IdentityProvidersOpenIDConnect{
				IssuerPrivateKeys: []schema.JWK{
					{Key: keyEd2519, CertificateChain: certEd15519},
				},
			},
			schema.IdentityProvidersOpenIDConnect{
				IssuerPrivateKeys: []schema.JWK{
					{Key: keyEd2519, CertificateChain: certEd15519, KeyID: "14dfd3"},
				},
				Discovery: schema.OpenIDConnectDiscovery{
					DefaultKeyIDs:             map[string]string{},
					ResponseObjectSigningAlgs: []string(nil),
				},
			},
			[]string{
				"identity_providers: oidc: issuer_private_keys: key #1 with key id '14dfd3': option 'key' must be a RSA private key or ECDSA private key but it's type is ed25519.PrivateKey",
			},
		},
		{
			"ShouldRaiseErrorOnCertificateAsKey",
			schema.IdentityProvidersOpenIDConnect{
				IssuerPrivateKeys: []schema.JWK{
					{Key: publicRSA2048Pair},
				},
			},
			schema.IdentityProvidersOpenIDConnect{
				IssuerPrivateKeys: []schema.JWK{
					{Key: publicRSA2048Pair, Algorithm: oidc.SigningAlgRSAUsingSHA256, Use: oidc.KeyUseSignature, KeyID: "9a0e71"},
				},
				Discovery: schema.OpenIDConnectDiscovery{
					DefaultKeyIDs:             map[string]string{oidc.SigningAlgRSAUsingSHA256: "9a0e71"},
					ResponseObjectSigningAlgs: []string{oidc.SigningAlgRSAUsingSHA256},
				},
			},
			[]string{
				"identity_providers: oidc: issuer_private_keys: key #1 with key id '9a0e71': option 'key' must be a RSA private key or ECDSA private key but it's type is *rsa.PublicKey",
			},
		},
		{
			"ShouldRaiseErrorOnInvalidChain",
			schema.IdentityProvidersOpenIDConnect{
				IssuerPrivateKeys: []schema.JWK{
					{Key: keyRSA2048, CertificateChain: frankenchain},
				},
			},
			schema.IdentityProvidersOpenIDConnect{
				IssuerPrivateKeys: []schema.JWK{
					{Key: keyRSA2048, CertificateChain: frankenchain, Algorithm: oidc.SigningAlgRSAUsingSHA256, Use: oidc.KeyUseSignature, KeyID: "1f8bfc"},
				},
				Discovery: schema.OpenIDConnectDiscovery{
					DefaultKeyIDs:             map[string]string{oidc.SigningAlgRSAUsingSHA256: "1f8bfc"},
					ResponseObjectSigningAlgs: []string{oidc.SigningAlgRSAUsingSHA256},
				},
			},
			[]string{
				"identity_providers: oidc: issuer_private_keys: key #1 with key id '1f8bfc': option 'certificate_chain' produced an error during validation of the chain: certificate #1 in chain is not signed properly by certificate #2 in chain: x509: invalid signature: parent certificate cannot sign this kind of certificate",
			},
		},
		{
			"ShouldRaiseErrorOnInvalidPrivateKeyN",
			schema.IdentityProvidersOpenIDConnect{
				IssuerPrivateKeys: []schema.JWK{
					{Key: frankenkey},
				},
			},
			schema.IdentityProvidersOpenIDConnect{
				IssuerPrivateKeys: []schema.JWK{
					{Key: frankenkey},
				},
				Discovery: schema.OpenIDConnectDiscovery{
					DefaultKeyIDs:             map[string]string{},
					ResponseObjectSigningAlgs: []string(nil),
				},
			},
			[]string{
				"identity_providers: oidc: issuer_private_keys: key #1: option 'key' must be a valid private key but the provided data is malformed as it's missing the public key bits",
			},
		},
		{
			"ShouldRaiseErrorOnCertForKey",
			schema.IdentityProvidersOpenIDConnect{
				IssuerPrivateKeys: []schema.JWK{
					{Key: certRSA2048},
				},
			},
			schema.IdentityProvidersOpenIDConnect{
				IssuerPrivateKeys: []schema.JWK{
					{Key: certRSA2048},
				},
				Discovery: schema.OpenIDConnectDiscovery{
					DefaultKeyIDs:             map[string]string{},
					ResponseObjectSigningAlgs: []string(nil),
				},
			},
			[]string{
				"identity_providers: oidc: issuer_private_keys: key #1 with key id '': option 'key' failed to get key properties: the key type 'schema.X509CertificateChain' is unknown or not valid for the configuration",
			},
		},
	}

	var n int

	for _, tc := range testCases {
		t.Run(tc.name, func(t *testing.T) {
			val := schema.NewStructValidator()

			validateOIDCIssuer(&tc.have, val)

			assert.Equal(t, tc.expected.Discovery.DefaultKeyIDs, tc.have.Discovery.DefaultKeyIDs)
			assert.Equal(t, tc.expected.Discovery.ResponseObjectSigningAlgs, tc.have.Discovery.ResponseObjectSigningAlgs)
			assert.Equal(t, tc.expected.IssuerPrivateKey, tc.have.IssuerPrivateKey)
			assert.Equal(t, tc.expected.IssuerCertificateChain, tc.have.IssuerCertificateChain)

			n = len(tc.expected.IssuerPrivateKeys)

			require.Len(t, tc.have.IssuerPrivateKeys, n)

			for i := 0; i < n; i++ {
				t.Run(fmt.Sprintf("Key%d", i), func(t *testing.T) {
					assert.Equal(t, tc.expected.IssuerPrivateKeys[i].Algorithm, tc.have.IssuerPrivateKeys[i].Algorithm)
					assert.Equal(t, tc.expected.IssuerPrivateKeys[i].Use, tc.have.IssuerPrivateKeys[i].Use)
					assert.Equal(t, tc.expected.IssuerPrivateKeys[i].KeyID, tc.have.IssuerPrivateKeys[i].KeyID)
					assert.Equal(t, tc.expected.IssuerPrivateKeys[i].Key, tc.have.IssuerPrivateKeys[i].Key)
					assert.Equal(t, tc.expected.IssuerPrivateKeys[i].CertificateChain, tc.have.IssuerPrivateKeys[i].CertificateChain)
				})
			}

			n = len(tc.errs)

			require.Len(t, val.Errors(), n)

			for i := 0; i < n; i++ {
				assert.EqualError(t, val.Errors()[i], tc.errs[i])
			}
		})
	}
}

func MustDecodeSecret(value string) *schema.PasswordDigest {
	if secret, err := schema.DecodePasswordDigest(value); err != nil {
		panic(err)
	} else {
		return secret
	}
}

func MustLoadCrypto(alg, mod, ext string, extra ...string) any {
	fparts := []string{alg, mod}
	if len(extra) != 0 {
		fparts = append(fparts, extra...)
	}

	var (
		data    []byte
		decoded any
		err     error
	)

	if data, err = os.ReadFile(fmt.Sprintf(pathCrypto, strings.Join(fparts, "_"), ext)); err != nil {
		panic(err)
	}

	if decoded, err = utils.ParseX509FromPEMRecursive(data); err != nil {
		panic(err)
	}

	return decoded
}

func MustLoadCertificateChain(alg, op string) schema.X509CertificateChain {
	decoded := MustLoadCrypto(alg, op, "crt")

	switch cert := decoded.(type) {
	case *x509.Certificate:
		return schema.NewX509CertificateChainFromCerts([]*x509.Certificate{cert})
	case []*x509.Certificate:
		return schema.NewX509CertificateChainFromCerts(cert)
	default:
		panic(fmt.Errorf("the key was not a *x509.Certificate or []*x509.Certificate, it's a %T", cert))
	}
}

func MustLoadEd15519PrivateKey(curve string, extra ...string) ed25519.PrivateKey {
	decoded := MustLoadCrypto("ED25519", curve, "pem", extra...)

	key, ok := decoded.(ed25519.PrivateKey)
	if !ok {
		panic(fmt.Errorf("the key was not a ed25519.PrivateKey, it's a %T", key))
	}

	return key
}

func MustLoadECDSAPrivateKey(curve string, extra ...string) *ecdsa.PrivateKey {
	decoded := MustLoadCrypto("ECDSA", curve, "pem", extra...)

	key, ok := decoded.(*ecdsa.PrivateKey)
	if !ok {
		panic(fmt.Errorf("the key was not a *ecdsa.PrivateKey, it's a %T", key))
	}

	return key
}

func MustLoadRSAPublicKey(bits string, extra ...string) *rsa.PublicKey {
	decoded := MustLoadCrypto("RSA", bits, "pem", extra...)

	key, ok := decoded.(*rsa.PublicKey)
	if !ok {
		panic(fmt.Errorf("the key was not a *rsa.PublicKey, it's a %T", key))
	}

	return key
}

func MustLoadRSAPrivateKey(bits string, extra ...string) *rsa.PrivateKey {
	decoded := MustLoadCrypto("RSA", bits, "pem", extra...)

	key, ok := decoded.(*rsa.PrivateKey)
	if !ok {
		panic(fmt.Errorf("the key was not a *rsa.PrivateKey, it's a %T", key))
	}

	return key
}

const (
	pathCrypto = "../test_resources/crypto/%s.%s"
)

var (
	tOpenIDConnectPBKDF2ClientSecret, tOpenIDConnectPlainTextClientSecret *schema.PasswordDigest

	// Standard RSA key pair.
	publicRSA2048Pair  *rsa.PublicKey
	privateRSA2048Pair *rsa.PrivateKey

	// Standard RSA key / certificate pairs.
	keyRSA1024, keyRSA2048, keyRSA2048PKCS8, keyRSA4096 *rsa.PrivateKey
	certRSA1024, certRSA2048, certRSA4096               schema.X509CertificateChain

	// Standard ECDSA key / certificate pairs.
	keyECDSAP224, keyECDSAP256, keyECDSAP384, keyECDSAP521     *ecdsa.PrivateKey
	certECDSAP224, certECDSAP256, certECDSAP384, certECDSAP521 schema.X509CertificateChain

	// Standard ECDSA key / certificate pairs.
	keyECDSAP256PKCS8, keyECDSAP384PKCS8, keyECDSAP521PKCS8                        *ecdsa.PrivateKey
	certECDSAP224PKCS8, certECDSAP256PKCS8, certECDSAP384PKCS8, certECDSAP521PKCS8 schema.X509CertificateChain //nolint:unused

	// Ed15519 key / certificate pair.
	keyEd2519   ed25519.PrivateKey
	certEd15519 schema.X509CertificateChain
)

func init() {
	tOpenIDConnectPBKDF2ClientSecret = MustDecodeSecret("$pbkdf2-sha512$310000$c8p78n7pUMln0jzvd4aK4Q$JNRBzwAo0ek5qKn50cFzzvE9RXV88h1wJn5KGiHrD0YKtZaR/nCb2CJPOsKaPK0hjf.9yHxzQGZziziccp6Yng")
	tOpenIDConnectPlainTextClientSecret = MustDecodeSecret("$plaintext$example")

	publicRSA2048Pair = MustLoadRSAPublicKey("2048", "PAIR", "PUBLIC")
	privateRSA2048Pair = MustLoadRSAPrivateKey("2048", "PAIR", "PRIVATE")

	keyRSA1024 = MustLoadRSAPrivateKey("1024")
	keyRSA2048 = MustLoadRSAPrivateKey("2048")
	keyRSA4096 = MustLoadRSAPrivateKey("4096")
	keyECDSAP224 = MustLoadECDSAPrivateKey("P224")
	keyECDSAP256 = MustLoadECDSAPrivateKey("P256")
	keyECDSAP384 = MustLoadECDSAPrivateKey("P384")
	keyECDSAP521 = MustLoadECDSAPrivateKey("P521")
	keyEd2519 = MustLoadEd15519PrivateKey("PKCS8")

	keyRSA2048PKCS8 = MustLoadRSAPrivateKey("2048", "PKCS8")
	keyECDSAP256PKCS8 = MustLoadECDSAPrivateKey("P256", "PKCS8")
	keyECDSAP384PKCS8 = MustLoadECDSAPrivateKey("P384", "PKCS8")
	keyECDSAP521PKCS8 = MustLoadECDSAPrivateKey("P521", "PKCS8")

	certRSA1024 = MustLoadCertificateChain("RSA", "1024")
	certRSA2048 = MustLoadCertificateChain("RSA", "2048")
	certRSA4096 = MustLoadCertificateChain("RSA", "4096")
	certECDSAP224 = MustLoadCertificateChain("ECDSA", "P224")
	certECDSAP256 = MustLoadCertificateChain("ECDSA", "P256")
	certECDSAP384 = MustLoadCertificateChain("ECDSA", "P384")
	certECDSAP521 = MustLoadCertificateChain("ECDSA", "P521")
	certEd15519 = MustLoadCertificateChain("ED25519", "PKCS8")
}<|MERGE_RESOLUTION|>--- conflicted
+++ resolved
@@ -1162,7 +1162,7 @@
 		},
 		{
 			"ShouldRaiseErrorOnInvalidGrantTypesForPublicClient",
-			func(have *schema.OpenIDConnect) {
+			func(have *schema.IdentityProvidersOpenIDConnect) {
 				have.Clients[0].Public = true
 				have.Clients[0].Secret = nil
 			},
@@ -1186,7 +1186,7 @@
 		},
 		{
 			"ShouldNotRaiseErrorOnValidGrantTypesForConfidentialClient",
-			func(have *schema.OpenIDConnect) {
+			func(have *schema.IdentityProvidersOpenIDConnect) {
 				have.Clients[0].Public = false
 			},
 			nil,
@@ -1475,19 +1475,11 @@
 		},
 		{
 			"ShouldRaiseErrorOnInvalidClientAuthMethod",
-<<<<<<< HEAD
-			func(have *schema.IdentityProvidersOpenIDConnect) {
-				have.Clients[0].TokenEndpointAuthMethod = "client_credentials"
+			func(have *schema.IdentityProvidersOpenIDConnect) {
+				have.Clients[0].TokenEndpointAuthMethod = oidc.GrantTypeClientCredentials
 			},
 			func(t *testing.T, have *schema.IdentityProvidersOpenIDConnect) {
-				assert.Equal(t, "client_credentials", have.Clients[0].TokenEndpointAuthMethod)
-=======
-			func(have *schema.OpenIDConnect) {
-				have.Clients[0].TokenEndpointAuthMethod = oidc.GrantTypeClientCredentials
-			},
-			func(t *testing.T, have *schema.OpenIDConnect) {
 				assert.Equal(t, oidc.GrantTypeClientCredentials, have.Clients[0].TokenEndpointAuthMethod)
->>>>>>> a7d8057c
 			},
 			tcv{
 				nil,
